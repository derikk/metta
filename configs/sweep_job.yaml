--- conflicted
+++ resolved
@@ -2,11 +2,7 @@
   - common
   - wandb: metta_research
   - agent: robust_cross
-<<<<<<< HEAD
-  - sim: all
-=======
   - sim: sweep_eval
->>>>>>> 72b692c7
   - trainer: puffer
   - _self_
 
@@ -20,22 +16,13 @@
 num_random_samples: 10
 
 trainer:
-<<<<<<< HEAD
-  evaluate_interval: 0
-  total_timesteps: 5e7
-=======
   evaluate_interval: 300
->>>>>>> 72b692c7
   env_overrides:
     game:
       use_observation_tokens: true
 
 sim:
-<<<<<<< HEAD
-  num_episodes: 1
-=======
   num_episodes: 5
->>>>>>> 72b692c7
 
 sweep_job:
   evals: ${sim}
