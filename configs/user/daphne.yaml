# @package __global__

seed: null

defaults:
  - override /eval: cogeval_suite
  - override /env/mettagrid@env: cognitive_evals/cogeval_training_mini_simplified
  - override /agent: simple
  - override /sweep: fast
<<<<<<< HEAD
  - override /analyzer: analyzer
eval_db_uri: wandb://artifacts/cogeval_mini_simplified
#policy_uri: wandb://run/daphne_training_e3b_cogeval_simplified_vast_e0.05_2
policy_uri: wandb://run/b.daphne.aws_train_cogeval_simplified_0.01_mb:v36
##b.daphne.aws_train_cogeval_simplified_0.01_mb:v3
#policy_uri: ${trained_policy_uri}

npc_policy_uri: null

trainer:
  evaluate_interval: 2
  use_e3b: true

# analyzer:
#   analysis:
#     baseline_policies:
#       - wandb://run/b.daphne.aws_train_cogeval_simplified_0.08
#       - wandb://run/b.daphne.aws_train_cogeval_simplified_
#       - wandb://run/b.daphne.aws_train_cogeval_simplified_0.01
#       - wandb://run/daphne_training_e3b_cogeval_simplified_vast_e0.05_2
#       - wandb://run/daphne_training_e3b_cogeval_simplified_mettabox_e0.05
#       - wandb://run/b.daphne.aws_train_cogeval_simplified_e0.05
=======
  - override /analyzer: train_analyzer

policy_uri: wandb://run/b.daphne.aws_train_cogeval_simplified_0.01_mb:v36
#policy_uri: ./train_dir/daphne.local.train.14_pfs/checkpoints/model_0050.pt
# policy_uri: wandb://run/mettabox_cogeval_defaults_lowent_initialized0005
# policy_uri: wandb://run/daphne_mettabox_train_cogeval_simplified_0.01_mb_easyv33
# policy_uri: wandb://run/b.daphne.aws_train_cogeval_defaults_0.005_v35
#ABOVE IS b.daphne.aws_train_cogeval_easy_simplified_pretrained

# policy_uri: wandb://run/daphne_mettabox_train_cogeval_simplified_0.005_mb_easyv34:v6
#policy_uri: wandb://run/daphne_mettabox_train_cogeval_simplified_0.01_mb_easyv33:v5

# policy_uri: wandb://run/mettabox_cogeval_easy_defaults_2
eval_db_uri: wandb://artifacts/cogeval_evaluations

npc_policy_uri: null
>>>>>>> 892d351b


eval:
  policy_uri: ${policy_uri}
<<<<<<< HEAD

=======
  num_envs: 10
  num_episodes: 10
  max_time_s: 300
analyzer:
  policy_uri: ${policy_uri}
>>>>>>> 892d351b
wandb:
  enabled: true
  track: true
  checkpoint_interval: 1


cmd: ???
<<<<<<< HEAD
run_id: 28
=======
run_id: 41
>>>>>>> 892d351b
run: ${oc.env:USER}.local.${cmd}.${run_id}
trained_policy_uri: ./train_dir/${oc.env:USER}.local.train.${run_id}/checkpoints

env:
  game:
<<<<<<< HEAD
      objects:
        altar:
          hp: 30
          cooldown: 1

        mine:
          hp: 30
          cooldown: 1

        generator:
          hp: 30
          cooldown: 1

        armory:
          hp: 30
          cooldown: 1

        lasery:
          hp: 30
          cooldown: 1

        lab:
          hp: 30
          cooldown: 1

        factory:
          hp: 30
          cooldown: 1

        temple:
          hp: 30
          cooldown: 1

        wall:
          hp: ${uniform:1, 20, 10}

      actions:
        noop:
          enabled: true
        move:
          enabled: true
        rotate:
          enabled: true
        attack:
          enabled: false
        swap:
          enabled: false
        change_color:
          enabled: false
=======
    max_steps: 1000

    # objects:
    #   altar:
    #     hp: 30
    #     cooldown: 1

    #   mine:
    #     hp: 30
    #     cooldown: 1

    #   generator:
    #     hp: 30
    #     cooldown: 1

    #   armory:
    #     hp: 30
    #     cooldown: 1

    #   lasery:
    #     hp: 30
    #     cooldown: 1

    #   lab:
    #     hp: 30
    #     cooldown: 1

    #   factory:
    #     hp: 30
    #     cooldown: 1

    #   temple:
    #     hp: 30
    #     cooldown: 1

    actions:
      noop:
        enabled: true
      move:
        enabled: true
      rotate:
        enabled: true
      attack:
        enabled: false
      swap:
        enabled: false
      change_color:
        enabled: false
>>>>>>> 892d351b
<|MERGE_RESOLUTION|>--- conflicted
+++ resolved
@@ -7,30 +7,6 @@
   - override /env/mettagrid@env: cognitive_evals/cogeval_training_mini_simplified
   - override /agent: simple
   - override /sweep: fast
-<<<<<<< HEAD
-  - override /analyzer: analyzer
-eval_db_uri: wandb://artifacts/cogeval_mini_simplified
-#policy_uri: wandb://run/daphne_training_e3b_cogeval_simplified_vast_e0.05_2
-policy_uri: wandb://run/b.daphne.aws_train_cogeval_simplified_0.01_mb:v36
-##b.daphne.aws_train_cogeval_simplified_0.01_mb:v3
-#policy_uri: ${trained_policy_uri}
-
-npc_policy_uri: null
-
-trainer:
-  evaluate_interval: 2
-  use_e3b: true
-
-# analyzer:
-#   analysis:
-#     baseline_policies:
-#       - wandb://run/b.daphne.aws_train_cogeval_simplified_0.08
-#       - wandb://run/b.daphne.aws_train_cogeval_simplified_
-#       - wandb://run/b.daphne.aws_train_cogeval_simplified_0.01
-#       - wandb://run/daphne_training_e3b_cogeval_simplified_vast_e0.05_2
-#       - wandb://run/daphne_training_e3b_cogeval_simplified_mettabox_e0.05
-#       - wandb://run/b.daphne.aws_train_cogeval_simplified_e0.05
-=======
   - override /analyzer: train_analyzer
 
 policy_uri: wandb://run/b.daphne.aws_train_cogeval_simplified_0.01_mb:v36
@@ -47,20 +23,15 @@
 eval_db_uri: wandb://artifacts/cogeval_evaluations
 
 npc_policy_uri: null
->>>>>>> 892d351b
 
 
 eval:
   policy_uri: ${policy_uri}
-<<<<<<< HEAD
-
-=======
   num_envs: 10
   num_episodes: 10
   max_time_s: 300
 analyzer:
   policy_uri: ${policy_uri}
->>>>>>> 892d351b
 wandb:
   enabled: true
   track: true
@@ -68,67 +39,12 @@
 
 
 cmd: ???
-<<<<<<< HEAD
-run_id: 28
-=======
 run_id: 41
->>>>>>> 892d351b
 run: ${oc.env:USER}.local.${cmd}.${run_id}
 trained_policy_uri: ./train_dir/${oc.env:USER}.local.train.${run_id}/checkpoints
 
 env:
   game:
-<<<<<<< HEAD
-      objects:
-        altar:
-          hp: 30
-          cooldown: 1
-
-        mine:
-          hp: 30
-          cooldown: 1
-
-        generator:
-          hp: 30
-          cooldown: 1
-
-        armory:
-          hp: 30
-          cooldown: 1
-
-        lasery:
-          hp: 30
-          cooldown: 1
-
-        lab:
-          hp: 30
-          cooldown: 1
-
-        factory:
-          hp: 30
-          cooldown: 1
-
-        temple:
-          hp: 30
-          cooldown: 1
-
-        wall:
-          hp: ${uniform:1, 20, 10}
-
-      actions:
-        noop:
-          enabled: true
-        move:
-          enabled: true
-        rotate:
-          enabled: true
-        attack:
-          enabled: false
-        swap:
-          enabled: false
-        change_color:
-          enabled: false
-=======
     max_steps: 1000
 
     # objects:
@@ -176,5 +92,4 @@
       swap:
         enabled: false
       change_color:
-        enabled: false
->>>>>>> 892d351b
+        enabled: false