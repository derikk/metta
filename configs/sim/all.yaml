defaults:
  - sim_suite
  - _self_

name: all

simulations:
  navigation/emptyspace_withinsight:
    env: env/mettagrid/navigation/evals/emptyspace_withinsight
  navigation/emptyspace_outofsight:
    env: env/mettagrid/navigation/evals/emptyspace_outofsight
  navigation/emptyspace_sparse:
    env: env/mettagrid/navigation/evals/emptyspace_sparse
  navigation/walls_withinsight:
    env: env/mettagrid/navigation/evals/walls_withinsight
  navigation/walls_outofsight:
    env: env/mettagrid/navigation/evals/walls_outofsight
  navigation/walls_sparse:
    env: env/mettagrid/navigation/evals/walls_sparse
  navigation/cylinder:
    env: env/mettagrid/navigation/evals/cylinder
  navigation/obstacles0:
    env: env/mettagrid/navigation/evals/obstacles0
  navigation/obstacles1:
    env: env/mettagrid/navigation/evals/obstacles1
  navigation/obstacles2:
    env: env/mettagrid/navigation/evals/obstacles2
  navigation/obstacles3:
    env: env/mettagrid/navigation/evals/obstacles3
  navigation/corridors:
    env: env/mettagrid/navigation/evals/corridors
  navigation/labyrinth:
    env: env/mettagrid/navigation/evals/labyrinth
  navigation/radialmaze:
    env: env/mettagrid/navigation/evals/radialmaze
    policy_agents_pct: 1.0
<<<<<<< HEAD
  # npc/simple:
  #   env: env/mettagrid/simple
  #   policy_agents_pct: 0.5
  #   npc_policy_uri: wandb://run/b.daphne.npc_simple
=======
  npc/simple:
    env: env/mettagrid/simple
    policy_agents_pct: 0.5
    npc_policy_uri: wandb://run/b.daphne.npc_simple
>>>>>>> c7e782ff
  objectuse/altar_use_free:
    env: env/mettagrid/object_use/evals/altar_use_free
    policy_agents_pct: 1.0
  objectuse/armory_use_free:
    env: env/mettagrid/object_use/evals/armory_use_free
    policy_agents_pct: 1.0
  objectuse/armory_use:
    env: env/mettagrid/object_use/evals/armory_use
    policy_agents_pct: 1.0
  objectuse/generator_use_free:
    env: env/mettagrid/object_use/evals/generator_use_free
    policy_agents_pct: 1.0
  objectuse/generator_use:
    env: env/mettagrid/object_use/evals/generator_use
    policy_agents_pct: 1.0
  objectuse/lasery_use_free:
    env: env/mettagrid/object_use/evals/lasery_use_free
    policy_agents_pct: 1.0
  objectuse/lasery_use:
    env: env/mettagrid/object_use/evals/lasery_use
    policy_agents_pct: 1.0
  objectuse/mine_use:
    env: env/mettagrid/object_use/evals/mine_use
    policy_agents_pct: 1.0
  objectuse/shoot_out:
    env: env/mettagrid/object_use/evals/shoot_out
    policy_agents_pct: 1.0
  objectuse/swap_in:
    env: env/mettagrid/object_use/evals/swap_in
    policy_agents_pct: 1.0
  objectuse/swap_out:
    env: env/mettagrid/object_use/evals/swap_out
    policy_agents_pct: 1.0
  objectuse/temple_use_free:
    env: env/mettagrid/object_use/evals/temple_use_free
    policy_agents_pct: 1.0
  objectuse/full_sequence:
    env: env/mettagrid/object_use/evals/full_sequence
  navsequence/cylinder:
    env: env/mettagrid/navigation_sequence/evals/cylinder
  navsequence/obstacles0:
    env: env/mettagrid/navigation_sequence/evals/obstacles0
  navsequence/obstacles1:
    env: env/mettagrid/navigation_sequence/evals/obstacles1
  navsequence/obstacles2:
    env: env/mettagrid/navigation_sequence/evals/obstacles2
  navsequence/obstacles3:
    env: env/mettagrid/navigation_sequence/evals/obstacles3
  navsequence/corridors:
    env: env/mettagrid/navigation_sequence/evals/corridors
  navsequence/cylinder_easy:
    env: env/mettagrid/navigation_sequence/evals/cylinder_easy
  navsequence/honeypot:
    env: env/mettagrid/navigation_sequence/evals/honeypot
  navsequence/knotty:
    env: env/mettagrid/navigation_sequence/evals/knotty
  navsequence/memory_palace:
    env: env/mettagrid/navigation_sequence/evals/memory_palace
  navsequence/radial_large:
    env: env/mettagrid/navigation_sequence/evals/radial_large
  navsequence/radial_mini:
    env: env/mettagrid/navigation_sequence/evals/radial_mini
  navsequence/radial_small:
    env: env/mettagrid/navigation_sequence/evals/radial_small
  navsequence/swirls:
    env: env/mettagrid/navigation_sequence/evals/swirls
  navsequence/thecube:
    env: env/mettagrid/navigation_sequence/evals/thecube
  navsequence/walkaround:
    env: env/mettagrid/navigation_sequence/evals/walkaround
  memory/easy:
    env: env/mettagrid/memory/evals/easy
  memory/medium:
    env: env/mettagrid/memory/evals/medium
  memory/hard:
    env: env/mettagrid/memory/evals/hard
  memory/access_cross:
    env: env/mettagrid/memory/evals/access_cross
  memory/boxout:
    env: env/mettagrid/memory/evals/boxout
  memory/choose_wisely:
    env: env/mettagrid/memory/evals/choose_wisely
  memory/corners:
    env: env/mettagrid/memory/evals/corners
  memory/easy_sequence:
    env: env/mettagrid/memory/evals/easy_sequence
  memory/hall_of_mirrors:
    env: env/mettagrid/memory/evals/hall_of_mirrors
  memory/hard_sequence:
    env: env/mettagrid/memory/evals/hard_sequence
  memory/journey_home:
    env: env/mettagrid/memory/evals/journey_home
  memory/little_landmark_easy:
    env: env/mettagrid/memory/evals/little_landmark_easy
  memory/little_landmark_hard:
    env: env/mettagrid/memory/evals/little_landmark_hard
  memory/lobster_legs_cues:
    env: env/mettagrid/memory/evals/lobster_legs_cues
  memory/lobster_legs:
    env: env/mettagrid/memory/evals/lobster_legs
  memory/medium_sequence:
    env: env/mettagrid/memory/evals/medium_sequence
  memory/memory_swirls_hard:
    env: env/mettagrid/memory/evals/memory_swirls_hard
  memory/memory_swirls:
    env: env/mettagrid/memory/evals/memory_swirls
  memory/passing_things:
    env: env/mettagrid/memory/evals/passing_things
  memory/spacey_memory:
    env: env/mettagrid/memory/evals/spacey_memory
  memory/tease:
    env: env/mettagrid/memory/evals/tease
  memory/venture_out:
    env: env/mettagrid/memory/evals/venture_out
  memory/which_way:
    env: env/mettagrid/memory/evals/which_way
  memory/tease_small:
    env: env/mettagrid/memory/evals/tease_small
  memory/you_shall_not_pass:
    env: env/mettagrid/memory/evals/you_shall_not_pass
  multiagent/be_polite:
    env: env/mettagrid/multiagent/evals/be_polite
  multiagent/be_polite_team:
    env: env/mettagrid/multiagent/evals/be_polite_team
  multiagent/choose_an_altar:
    env: env/mettagrid/multiagent/evals/choose_an_altar
  multiagent/circambulate:
    env: env/mettagrid/multiagent/evals/circambulate
  multiagent/corridor:
    env: env/mettagrid/multiagent/evals/corridor
  multiagent/corridor_team:
    env: env/mettagrid/multiagent/evals/corridor_team
  multiagent/fork:
    env: env/mettagrid/multiagent/evals/fork
  multiagent/fork_team:
    env: env/mettagrid/multiagent/evals/fork_team
  multiagent/grab_the_other_first:
    env: env/mettagrid/multiagent/evals/grab_the_other_first
  multiagent/protect_the_resources:
    env: env/mettagrid/multiagent/evals/protect_the_resources
  multiagent/spine_maze_extended:
    env: env/mettagrid/multiagent/evals/spine_maze_extended
  multiagent/stay_put:
    env: env/mettagrid/multiagent/evals/stay_put
  multiagent/stealing:
    env: env/mettagrid/multiagent/evals/stealing
  multiagent/team_up:
    env: env/mettagrid/multiagent/evals/team_up
  multiagent/wallblocker:
    env: env/mettagrid/multiagent/evals/wallblocker
  multiagent/wallblocker_team:
    env: env/mettagrid/multiagent/evals/wallblocker_team<|MERGE_RESOLUTION|>--- conflicted
+++ resolved
@@ -34,17 +34,10 @@
   navigation/radialmaze:
     env: env/mettagrid/navigation/evals/radialmaze
     policy_agents_pct: 1.0
-<<<<<<< HEAD
-  # npc/simple:
-  #   env: env/mettagrid/simple
-  #   policy_agents_pct: 0.5
-  #   npc_policy_uri: wandb://run/b.daphne.npc_simple
-=======
   npc/simple:
     env: env/mettagrid/simple
     policy_agents_pct: 0.5
     npc_policy_uri: wandb://run/b.daphne.npc_simple
->>>>>>> c7e782ff
   objectuse/altar_use_free:
     env: env/mettagrid/object_use/evals/altar_use_free
     policy_agents_pct: 1.0
