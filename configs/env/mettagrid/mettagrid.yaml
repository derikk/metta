sampling: 0
<<<<<<< HEAD
replay_level_prob: 0.3
=======
desync_episodes: false
replay_level_prob: 0.9
>>>>>>> babccf3a
game:
  num_agents: ???
  obs_width: 11
  obs_height: 11
  use_observation_tokens: true
  num_observation_tokens: 128
  max_steps: 1000

  diversity_bonus:
    enabled: false
    similarity_coef: 0.5 # Coefficient for within-group similarity
    diversity_coef: 0.5 # Coefficient for between-group diversity

  agent:
    default_item_max: ${sampling:0, 100, 50}
    # the agent should be able to pick up as many hearts as they want, even if
    # "normal" item limits are lower
    heart_max: 255
    freeze_duration: ${sampling:0, 200, 10}
    hp: 10
    rewards:
      # action_failure_penalty: 0.00001
      action_failure_penalty: 0

      ore.red: 0.005
      ore.blue: 0.005
      ore.green: 0.005
      ore.red_max: 4
      ore.blue_max: 4
      ore.green_max: 4
      battery.red: 0.01
      battery.blue: 0.01
      battery.green: 0.01
      battery.red_max: 5
      battery.blue_max: 5
      battery.green_max: 5
      heart: 1
      heart_max: 1000

  groups:
    agent:
      id: 0
      sprite: 0
      props: {}

    team_1:
      id: 1
      sprite: 1
      group_reward_pct: 0.5
      props: {}

    team_2:
      id: 2
      sprite: 4
      group_reward_pct: 0.5
      props: {}

    team_3:
      id: 3
      sprite: 8
      group_reward_pct: 0.5
      props: {}

    team_4:
      id: 4
      sprite: 1
      group_reward_pct: 0.5
      props: {}

    prey:
      id: 5
      sprite: 12
      props: {}

    predator:
      id: 6
      sprite: 6
      props: {}

  objects:
    altar:
      hp: 30
      input_battery.red: 3
      output_heart: 1
      max_output: 5
      conversion_ticks: 1
      cooldown: ${sampling:1, 20, 10}
      initial_items: 1

    mine.red:
      hp: 30
      output_ore.red: 1
      color: 0
      max_output: 5
      conversion_ticks: 1
      cooldown: ${sampling:0, 100, 50}
      initial_items: 1

    mine.blue:
      hp: 30
      color: 1
      output_ore.blue: 1
      max_output: 5
      conversion_ticks: 1
      cooldown: ${sampling:0, 100, 50}
      initial_items: 1

    mine.green:
      hp: 30
      output_ore.green: 1
      color: 2
      max_output: 5
      conversion_ticks: 1
      cooldown: ${sampling:0, 100, 50}
      initial_items: 1

    generator.red:
      hp: 30
      input_ore.red: 1
      output_battery.red: 1
      color: 0
      max_output: 5
      conversion_ticks: 1
      cooldown: ${sampling:0, 50, 25}
      initial_items: 1

    generator.blue:
      hp: 30
      input_ore.blue: 1
      output_battery.blue: 1
      color: 1
      max_output: 5
      conversion_ticks: 1
      cooldown: ${sampling:0, 50, 25}
      initial_items: 1

    generator.green:
      hp: 30
      input_ore.green: 1
      output_battery.green: 1
      color: 2
      max_output: 5
      conversion_ticks: 1
      cooldown: ${sampling:0, 50, 25}
      initial_items: 1

    armory:
      hp: 30
      input_ore.red: 3
      output_armor: 1
      max_output: 5
      conversion_ticks: 1
      cooldown: ${sampling:0, 20, 10}
      initial_items: 1

    lasery:
      hp: 30
      input_ore.red: 1
      input_battery.red: 2
      output_laser: 1
      max_output: 5
      conversion_ticks: 1
      cooldown: ${sampling:0, 20, 10}
      initial_items: 1

    lab:
      hp: 30
      input_ore.red: 3
      input_battery.red: 3
      output_blueprint: 1
      max_output: 5
      conversion_ticks: 1
      cooldown: ${sampling:0, 10, 5}
      initial_items: 1

    factory:
      hp: 30
      input_blueprint: 1
      input_ore.red: 5
      input_battery.red: 5
      output_armor: 5
      output_laser: 5
      max_output: 5
      conversion_ticks: 1
      cooldown: ${sampling:0, 10, 5}
      initial_items: 1

    temple:
      hp: 30
      input_heart: 1
      input_blueprint: 1
      output_heart: 5
      max_output: 5
      conversion_ticks: 1
      cooldown: ${sampling:0, 10, 5}
      initial_items: 1

    wall:
      hp: ${sampling:1, 20, 10}
      swappable: false

    block:
      hp: ${sampling:1, 20, 10}
      swappable: true

  actions:
    noop:
      enabled: true
    move:
      enabled: true
    rotate:
      enabled: true
    put_items:
      enabled: true
    get_items:
      enabled: true
    attack:
      enabled: true
    swap:
      enabled: true
    change_color:
      enabled: true

  reward_sharing:
    groups:
      team_1:
        team_1: 0.5
      team_2:
        team_2: 0.5
      team_3:
        team_3: 0.5
      team_4:
        team_4: 0.5<|MERGE_RESOLUTION|>--- conflicted
+++ resolved
@@ -1,10 +1,7 @@
 sampling: 0
-<<<<<<< HEAD
+
+desync_episodes: false
 replay_level_prob: 0.3
-=======
-desync_episodes: false
-replay_level_prob: 0.9
->>>>>>> babccf3a
 game:
   num_agents: ???
   obs_width: 11
