--- conflicted
+++ resolved
@@ -37,11 +37,7 @@
 
     generator.red:
       input_ore.red: 1
-<<<<<<< HEAD
-      output_battery.red: 1
-=======
       output_battery.red: 3
->>>>>>> 1f983573
       color: 0
       max_output: 3
       conversion_ticks: 1
