--- conflicted
+++ resolved
@@ -17,11 +17,7 @@
       height: ${sampling:75,120,60}
       border_width: ${sampling:1,6,3}
       agents: 1
-<<<<<<< HEAD
-      style: all-sparse
-=======
       style: all-sparse # ${choose:"all-sparse","balanced","dense","maze"}
->>>>>>> c7e782ff
       objects:
         altar: ${sampling:30,75,50}
   objects:
