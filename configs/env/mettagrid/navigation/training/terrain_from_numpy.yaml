defaults:
  - /env/mettagrid/navigation/training/defaults@
  - _self_

game:
  num_agents: 4
  max_steps: 1000
  map_builder:
    room:
      _target_: mettagrid.room.terrain_from_numpy.TerrainFromNumpy
      border_width: 3
      agents: 1
      objects:
<<<<<<< HEAD
        altar: 15
=======
        altar: 30
  objects:
    altar:
      cooldown: 1000
      input_battery.red: 3
      output_heart: 1
      max_output: 5
      conversion_ticks: 1
      initial_items: 1
>>>>>>> 3a7cd96c
<|MERGE_RESOLUTION|>--- conflicted
+++ resolved
@@ -11,9 +11,6 @@
       border_width: 3
       agents: 1
       objects:
-<<<<<<< HEAD
-        altar: 15
-=======
         altar: 30
   objects:
     altar:
@@ -22,5 +19,4 @@
       output_heart: 1
       max_output: 5
       conversion_ticks: 1
-      initial_items: 1
->>>>>>> 3a7cd96c
+      initial_items: 1