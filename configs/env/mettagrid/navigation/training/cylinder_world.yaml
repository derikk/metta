defaults:
  - /env/mettagrid/mettagrid_deterministic@
  - _self_

sampling: 1

game:
  num_agents: 4
  max_steps: 1000
  map_builder:
    _target_: mettagrid.room.multi_room.MultiRoom
    num_rooms: 4
    border_width: 6

    room:
<<<<<<< HEAD
      _target_: mettagrid.room.navigation.cylinder_world.CylinderWorld
      width: 60
      height: 60
      border_width: 1
=======
      _target_: mettagrid.room.terrain_from_numpy.TerrainFromNumpy
      border_width: 3
>>>>>>> 17625560
      agents: 1
      dir: ${choose:varied_terrain/cylinder-world_large,varied_terrain/cylinder-world_medium,varied_terrain/cylinder-world_small}
      objects:
        altar: ${sampling:30,75,50}
  objects:
    altar:
      cooldown: 1000
      input_battery.red: 3
      output_heart: 1
      max_output: 5
      conversion_ticks: 1
      initial_items: 1<|MERGE_RESOLUTION|>--- conflicted
+++ resolved
@@ -13,15 +13,8 @@
     border_width: 6
 
     room:
-<<<<<<< HEAD
-      _target_: mettagrid.room.navigation.cylinder_world.CylinderWorld
-      width: 60
-      height: 60
-      border_width: 1
-=======
       _target_: mettagrid.room.terrain_from_numpy.TerrainFromNumpy
       border_width: 3
->>>>>>> 17625560
       agents: 1
       dir: ${choose:varied_terrain/cylinder-world_large,varied_terrain/cylinder-world_medium,varied_terrain/cylinder-world_small}
       objects:
