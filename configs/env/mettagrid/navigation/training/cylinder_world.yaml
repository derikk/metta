defaults:
  - /env/mettagrid/navigation/training/defaults@
  - _self_

game:
<<<<<<< HEAD
=======
  num_agents: 4
  max_steps: 1000
>>>>>>> 48db9508
  map_builder:
    room:
<<<<<<< HEAD
      _target_: mettagrid.room.navigation.cylinder_world.CylinderWorld
      width: 80
      height: 80
=======
      _target_: mettagrid.room.terrain_from_numpy.TerrainFromNumpy
      border_width: 3
      agents: 1
      dir: ${choose:varied_terrain/cylinder-world_large,varied_terrain/cylinder-world_medium,varied_terrain/cylinder-world_small}
      objects:
        altar: ${sampling:30,75,50}
  objects:
    altar:
      cooldown: 1000
      input_battery.red: 3
      output_heart: 1
      max_output: 5
      conversion_ticks: 1
      initial_items: 1
>>>>>>> 48db9508
<|MERGE_RESOLUTION|>--- conflicted
+++ resolved
@@ -3,18 +3,10 @@
   - _self_
 
 game:
-<<<<<<< HEAD
-=======
   num_agents: 4
   max_steps: 1000
->>>>>>> 48db9508
   map_builder:
     room:
-<<<<<<< HEAD
-      _target_: mettagrid.room.navigation.cylinder_world.CylinderWorld
-      width: 80
-      height: 80
-=======
       _target_: mettagrid.room.terrain_from_numpy.TerrainFromNumpy
       border_width: 3
       agents: 1
@@ -28,5 +20,4 @@
       output_heart: 1
       max_output: 5
       conversion_ticks: 1
-      initial_items: 1
->>>>>>> 48db9508
+      initial_items: 1