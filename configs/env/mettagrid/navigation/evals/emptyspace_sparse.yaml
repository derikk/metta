--- conflicted
+++ resolved
@@ -4,11 +4,7 @@
 
 game:
   num_agents: 20
-<<<<<<< HEAD
- # max_steps: 250
-=======
   max_steps: 300
->>>>>>> bacc2819
 
   agent:
     rewards:
