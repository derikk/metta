defaults:
  - /env/mettagrid/mettagrid@
  - _self_

sampling: 1

game:
  num_agents: 4
  agent:
    default_item_max: 100

    rewards:
      # action_failure_penalty: 0.00001
      action_failure_penalty: 0
      ore.red: ${sampling:0.005,0.1, 0.01}
      battery.red: ${sampling:0.01,1, 0.1}
      battery.red_max: 5
<<<<<<< HEAD
=======
      laser: ${sampling:0.01,1, 0.1}
      armor: ${sampling:0.01,1, 0.1}
      blueprint: ${sampling:0.01,1, 0.1}
>>>>>>> ea4b6ddc
      heart: 1
      heart_max: 1000
      laser: ${sampling:0.005,0.1, 0.01}
      laser_max: 1
      blueprint: ${sampling:0.005,0.1, 0.01}
      blueprint_max: 1
      armor: ${sampling:0.005,0.1, 0.01}
      armor_max: 1
  map_builder:
    _target_: mettagrid.room.multi_room.MultiRoom
    num_rooms: ${..num_agents}

    border_width: 6

    room:
      _target_: mettagrid.room.navigation.varied_terrain.VariedTerrain
      width: ${sampling:20,50,30}
      height: ${sampling:20,50,30}
      border_width: ${sampling:1,6,3}
      agents: 1
      style: all-sparse # ${choose:"all-sparse","balanced","dense","maze"}
      objects:
<<<<<<< HEAD
        mine.red: ${sampling:1,20,10}
        generator.red: ${sampling:1,10,2}
=======
        mine: ${sampling:1,5,3}
        generator: ${sampling:1,5,3}
>>>>>>> ea4b6ddc
        altar: ${sampling:1,5,1}
        armory: ${sampling:1,5,1}
        lasery: ${sampling:1,5,1}
        lab: ${sampling:1,5,1}
        factory: ${sampling:1,5,1}
        temple: ${sampling:1,5,1}

        block: ${sampling:0,20,20}
        wall: ${sampling:0,20,20}

  objects:
    altar:
<<<<<<< HEAD
      input_battery.red: 1
      initial_items: ${choose:0,1}
      cooldown: ${sampling:1, 20, 10}

    generator.red:
      initial_items: ${choose:0,1}
      cooldown: ${sampling:5, 20, 10}

    generator.blue:
      cooldown: ${sampling:3, 20, 10}

    generator.green:
      cooldown: ${sampling:3, 20, 10}

    mine.red:
      cooldown: ${sampling:15, 50, 10}

    mine.blue:
      cooldown: ${sampling:15, 50, 10}

    mine.green:
=======
      initial_items: ${choose:0,1}
      cooldown: ${sampling:1, 20, 10}

    generator.red:
      initial_items: ${choose:0,1}
      cooldown: ${sampling:5, 20, 10}

    mine.red:
>>>>>>> ea4b6ddc
      cooldown: ${sampling:15, 50, 10}<|MERGE_RESOLUTION|>--- conflicted
+++ resolved
@@ -15,12 +15,9 @@
       ore.red: ${sampling:0.005,0.1, 0.01}
       battery.red: ${sampling:0.01,1, 0.1}
       battery.red_max: 5
-<<<<<<< HEAD
-=======
       laser: ${sampling:0.01,1, 0.1}
       armor: ${sampling:0.01,1, 0.1}
       blueprint: ${sampling:0.01,1, 0.1}
->>>>>>> ea4b6ddc
       heart: 1
       heart_max: 1000
       laser: ${sampling:0.005,0.1, 0.01}
@@ -43,13 +40,8 @@
       agents: 1
       style: all-sparse # ${choose:"all-sparse","balanced","dense","maze"}
       objects:
-<<<<<<< HEAD
-        mine.red: ${sampling:1,20,10}
-        generator.red: ${sampling:1,10,2}
-=======
         mine: ${sampling:1,5,3}
         generator: ${sampling:1,5,3}
->>>>>>> ea4b6ddc
         altar: ${sampling:1,5,1}
         armory: ${sampling:1,5,1}
         lasery: ${sampling:1,5,1}
@@ -62,29 +54,6 @@
 
   objects:
     altar:
-<<<<<<< HEAD
-      input_battery.red: 1
-      initial_items: ${choose:0,1}
-      cooldown: ${sampling:1, 20, 10}
-
-    generator.red:
-      initial_items: ${choose:0,1}
-      cooldown: ${sampling:5, 20, 10}
-
-    generator.blue:
-      cooldown: ${sampling:3, 20, 10}
-
-    generator.green:
-      cooldown: ${sampling:3, 20, 10}
-
-    mine.red:
-      cooldown: ${sampling:15, 50, 10}
-
-    mine.blue:
-      cooldown: ${sampling:15, 50, 10}
-
-    mine.green:
-=======
       initial_items: ${choose:0,1}
       cooldown: ${sampling:1, 20, 10}
 
@@ -93,5 +62,4 @@
       cooldown: ${sampling:5, 20, 10}
 
     mine.red:
->>>>>>> ea4b6ddc
       cooldown: ${sampling:15, 50, 10}