<<<<<<< HEAD
##############################
#.@..........................#
################.............#
#............................#
#............................#
#............................#
#.........####################
#............................#
#............................#
#............................#
###################..........#
#............................#
#............................#
#............................#
#...._.....###################
#............................#
#............................#
#............................#
##############...............#
#............................#
#............................#
#............................#
#...........##################
#...._.......................#
#............................#
#............................#
#################............#
#............................#
#............................#
#............................#
##############################
=======
WWWWWWWWWWWWWWWWWWWWWWWWWWWWWW
W A                          W
WWWWWWWWWWWWWWWW             W
W                            W
W                            W
W                            W
W         WWWWWWWWWWWWWWWWWWWW
W                            W
W                            W
W                            W
WWWWWWWWWWWWWWWWWWW          W
W                            W
W                            W
W                            W
W    m     WWWWWWWWWWWWWWWWWWW
W                            W
W                            W
W                            W
WWWWWWWWWWWWWW               W
W                            W
W                            W
W                            W
W           WWWWWWWWWWWWWWWWWW
W    n                       W
W                            W
W                            W
WWWWWWWWWWWWWWWWW            W
W                            W
W                        a   W
W                            W
WWWWWWWWWWWWWWWWWWWWWWWWWWWWWW
>>>>>>> 7d9812b9
<|MERGE_RESOLUTION|>--- conflicted
+++ resolved
@@ -1,4 +1,3 @@
-<<<<<<< HEAD
 ##############################
 #.@..........................#
 ################.............#
@@ -29,37 +28,4 @@
 #............................#
 #............................#
 #............................#
-##############################
-=======
-WWWWWWWWWWWWWWWWWWWWWWWWWWWWWW
-W A                          W
-WWWWWWWWWWWWWWWW             W
-W                            W
-W                            W
-W                            W
-W         WWWWWWWWWWWWWWWWWWWW
-W                            W
-W                            W
-W                            W
-WWWWWWWWWWWWWWWWWWW          W
-W                            W
-W                            W
-W                            W
-W    m     WWWWWWWWWWWWWWWWWWW
-W                            W
-W                            W
-W                            W
-WWWWWWWWWWWWWW               W
-W                            W
-W                            W
-W                            W
-W           WWWWWWWWWWWWWWWWWW
-W    n                       W
-W                            W
-W                            W
-WWWWWWWWWWWWWWWWW            W
-W                            W
-W                        a   W
-W                            W
-WWWWWWWWWWWWWWWWWWWWWWWWWWWWWW
->>>>>>> 7d9812b9
+##############################