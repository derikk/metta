--- conflicted
+++ resolved
@@ -29,15 +29,8 @@
     border_width: 6
 
     room:
-<<<<<<< HEAD
       _target_: mettagrid.room.terrain_from_numpy.TerrainFromNumpy
       border_width: 3
-=======
-      _target_: mettagrid.room.navigation.varied_terrain.VariedTerrain
-      width: ${sampling:12,20,15}
-      height: ${sampling:12,20,15}
-      border_width: ${sampling:1,6,3}
->>>>>>> 9b317976
       agents: 1
       dir: varied_terrain/sparse_small
 
@@ -54,11 +47,11 @@
       conversion_ticks: 1
       initial_items: 0
     mine.red:
-      cooldown: 50
+      cooldown: 10
       output_ore.red: 1
       max_output: 1
       conversion_ticks: 1
-      initial_items: 0
+      initial_items: 1
     generator.red:
       cooldown: 50
       input_ore.red: 1
