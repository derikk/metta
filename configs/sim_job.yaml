defaults:
  - common
  - wandb: metta_research
  - sim: all
  - _self_

run: ???
policy_uri: ???

sim_job:
  policy_uris:
    - ${policy_uri}
  simulation_suite: ${sim}
  stats_dir: ${run_dir}/stats
  stats_db_uri: ${run_dir}/stats.db
<<<<<<< HEAD
  replay_dir: ${run_dir}/replay_dir
=======
  replay_dir: ${run_dir}/replays/evals
>>>>>>> 13c12a2f

cmd: sim<|MERGE_RESOLUTION|>--- conflicted
+++ resolved
@@ -13,10 +13,6 @@
   simulation_suite: ${sim}
   stats_dir: ${run_dir}/stats
   stats_db_uri: ${run_dir}/stats.db
-<<<<<<< HEAD
-  replay_dir: ${run_dir}/replay_dir
-=======
   replay_dir: ${run_dir}/replays/evals
->>>>>>> 13c12a2f
 
 cmd: sim