# metta/sim/simulation.py
"""
Vectorized simulation runner.

• Launches a MettaGrid vec-env batch
• Each worker writes its own *.duckdb* shard
• At shutdown the shards are merged into **one** StatsDB object that the
  caller can further merge / export.
"""

from __future__ import annotations

import logging
import os
import time
import uuid
from dataclasses import dataclass
from pathlib import Path
from typing import Dict

import numpy as np
import torch
from einops import rearrange
from omegaconf import OmegaConf

from metta.agent.metta_agent import DistributedMettaAgent, MettaAgent
from metta.agent.policy_state import PolicyState
from metta.agent.policy_store import PolicyRecord, PolicyStore
from metta.rl.pufferlib.policy import PufferAgent
from metta.sim.simulation_config import SingleEnvSimulationConfig
from metta.sim.simulation_stats_db import SimulationStatsDB
from metta.sim.vecenv import make_vecenv
from mettagrid.curriculum import SamplingCurriculum
<<<<<<< HEAD
from mettagrid.mettagrid_env import MettaGridEnv, np_actions_type
=======
from mettagrid.mettagrid_env import MettaGridEnv, dtype_actions
>>>>>>> 5f8d8c61
from mettagrid.replay_writer import ReplayWriter
from mettagrid.stats_writer import StatsWriter

logger = logging.getLogger(__name__)


class SimulationCompatibilityError(Exception):
    """Raised when there's a compatibility issue that prevents simulation from running."""

    pass


class Simulation:
    """
    A vectorized batch of MettaGrid environments sharing the same parameters.
    """

    def __init__(
        self,
        name: str,
        config: SingleEnvSimulationConfig,
        policy_pr: PolicyRecord,
        policy_store: PolicyStore,
        device: torch.device,
        vectorization: str,
        suite=None,
        stats_dir: str = "/tmp/stats",
        replay_dir: str | None = None,
    ):
        self._name = name
        self._suite = suite
        self._config = config
        self._id = uuid.uuid4().hex[:12]

        # ---------------- env config ----------------------------------- #
        logger.info(f"config.env {config.env}")
        logger.info(f"config.env_overrides {config.env_overrides}")

        env_overrides = OmegaConf.create(config.env_overrides)

        self._env_name = config.env

        replay_dir = f"{replay_dir}/{self._id}" if replay_dir else None

        sim_stats_dir = (Path(stats_dir) / self._id).resolve()
        sim_stats_dir.mkdir(parents=True, exist_ok=True)
        self._stats_dir = sim_stats_dir
        self._stats_writer = StatsWriter(sim_stats_dir)
        self._replay_writer = ReplayWriter(replay_dir)
        self._device = device

        # ----------------
        num_envs = min(config.num_episodes, os.cpu_count() or 1)
        logger.info(f"Creating vecenv with {num_envs} environments")
        curriculum = SamplingCurriculum(config.env, env_overrides)
        env_cfg = curriculum.get_task().env_cfg()
        self._vecenv = make_vecenv(
            curriculum,
            vectorization,
            num_envs=num_envs,
            stats_writer=self._stats_writer,
            replay_writer=self._replay_writer,
        )

        self._num_envs = num_envs
        self._min_episodes = config.num_episodes
        self._max_time_s = config.max_time_s
        self._agents_per_env = env_cfg.game.num_agents

        # ---------------- policies ------------------------------------- #
        self._policy_pr = policy_pr
        self._policy_store = policy_store
        self._npc_pr = policy_store.policy(config.npc_policy_uri) if config.npc_policy_uri else None
        self._policy_agents_pct = config.policy_agents_pct if self._npc_pr is not None else 1.0

        policy_expected_channels = self._policy_pr.expected_observation_channels()
        npc_policy_expected_channels = self._npc_pr.expected_observation_channels() if self._npc_pr else None
        env_expected_channels = self._vecenv.observation_space.shape[-1]

        if policy_expected_channels is not None and policy_expected_channels != env_expected_channels:
            error_msg = (
                f"Main policy expects {policy_expected_channels} observation channels, "
                f"but current environment provides {env_expected_channels}."
            )
            logger.error(error_msg)
            raise SimulationCompatibilityError(error_msg)

        # Check NPC policy compatibility (if it exists)
        if npc_policy_expected_channels is not None and npc_policy_expected_channels != env_expected_channels:
            error_msg = (
                f"NPC policy expects {npc_policy_expected_channels} observation channels, "
                f"but current environment provides {env_expected_channels}."
            )
            logger.error(error_msg)
            raise SimulationCompatibilityError(error_msg)

        metta_grid_env: MettaGridEnv = self._vecenv.driver_env  # type: ignore
        assert isinstance(metta_grid_env, MettaGridEnv)

        # Let every policy know the active action-set of this env.
        action_names = metta_grid_env.action_names
        max_args = metta_grid_env.max_action_args

        metta_agent: MettaAgent | DistributedMettaAgent | PufferAgent = self._policy_pr.policy_as_metta_agent()
        assert isinstance(metta_agent, (MettaAgent, DistributedMettaAgent, PufferAgent)), metta_agent
        metta_agent.activate_actions(action_names, max_args, self._device)

        if self._npc_pr is not None:
            npc_agent: MettaAgent | DistributedMettaAgent = self._npc_pr.policy_as_metta_agent()
            assert isinstance(npc_agent, (MettaAgent, DistributedMettaAgent)), npc_agent
            npc_agent.activate_actions(action_names, max_args, self._device)

        # ---------------- agent-index bookkeeping ---------------------- #
        idx_matrix = torch.arange(metta_grid_env.num_agents * self._num_envs, device=self._device).reshape(
            self._num_envs, self._agents_per_env
        )
        self._policy_agents_per_env = max(1, int(self._agents_per_env * self._policy_agents_pct))
        self._npc_agents_per_env = self._agents_per_env - self._policy_agents_per_env

        self._policy_idxs = idx_matrix[:, : self._policy_agents_per_env].reshape(-1)
        self._npc_idxs = (
            idx_matrix[:, self._policy_agents_per_env :].reshape(-1)
            if self._npc_agents_per_env
            else torch.tensor([], device=self._device)
        )
        self._episode_counters = np.zeros(self._num_envs, dtype=int)

    def start_simulation(self) -> None:
        """
        Start the simulation.
        """
        logger.info(
            "Sim '%s': %d env × %d agents (%.0f%% candidate)",
            self._name,
            self._num_envs,
            self._agents_per_env,
            100 * self._policy_agents_per_env / self._agents_per_env,
        )
        logger.info("Stats dir: %s", self._stats_dir)
        # ---------------- reset ------------------------------- #
        self._obs, _ = self._vecenv.reset()
        self._policy_state = PolicyState()
        self._npc_state = PolicyState()
        self._env_done_flags = [False] * self._num_envs

        self._t0 = time.time()

    def generate_actions(self) -> np.ndarray:
        """
        Generate actions for the simulation.
        """
        if __debug__:
            # Debug assertion: verify indices are correctly ordered
            # Policy indices should be 0 to N-1
            # NPC indices should be N to M-1
            num_policy = len(self._policy_idxs)
            num_npc = len(self._npc_idxs)

            if num_policy > 0:
                assert self._policy_idxs[0] == 0, f"Policy indices should start at 0, got {self._policy_idxs[0]}"
                assert self._policy_idxs[-1] == num_policy - 1, (
                    f"Policy indices should be continuous 0 to {num_policy - 1}, last index is {self._policy_idxs[-1]}"
                )
                assert list(self._policy_idxs) == list(range(num_policy)), (
                    "Policy indices should be continuous sequence starting from 0"
                )

            if self._npc_pr is not None and num_npc > 0:
                expected_npc_start = num_policy
                assert self._npc_idxs[0] == expected_npc_start, (
                    f"NPC indices should start at {expected_npc_start}, got {self._npc_idxs[0]}"
                )
                assert self._npc_idxs[-1] == expected_npc_start + num_npc - 1, (
                    f"NPC indices should end at {expected_npc_start + num_npc - 1}, got {self._npc_idxs[-1]}"
                )
                assert list(self._npc_idxs) == list(range(expected_npc_start, expected_npc_start + num_npc)), (
                    f"NPC indices should be continuous sequence from {expected_npc_start}"
                )

            # Verify no overlap between policy and NPC indices
            if num_policy > 0 and num_npc > 0:
                policy_set = set(self._policy_idxs)
                npc_set = set(self._npc_idxs)
                assert policy_set.isdisjoint(npc_set), (
                    f"Policy and NPC indices should not overlap. Overlap: {policy_set.intersection(npc_set)}"
                )

        # ---------------- forward passes ------------------------- #
        with torch.no_grad():
            obs_t = torch.as_tensor(self._obs, device=self._device)
            # Candidate-policy agents
            my_obs = obs_t[self._policy_idxs]
            policy = self._policy_pr.policy()
            policy_actions, _, _, _, _ = policy(my_obs, self._policy_state)
            # NPC agents (if any)
            if self._npc_pr is not None and len(self._npc_idxs):
                npc_obs = obs_t[self._npc_idxs]
                npc_policy = self._npc_pr.policy()
                npc_actions, _, _, _, _ = npc_policy(npc_obs, self._npc_state)
        # ---------------- action stitching ----------------------- #
        actions = policy_actions
        if self._npc_agents_per_env:
            # Reshape policy and npc actions to (num_envs, agents_per_env, action_dim)
            policy_actions = rearrange(
                policy_actions,
                "(envs policy_agents) act -> envs policy_agents act",
                envs=self._num_envs,
                policy_agents=self._policy_agents_per_env,
            )
            npc_actions = rearrange(
                npc_actions,
                "(envs npc_agents) act -> envs npc_agents act",
                envs=self._num_envs,
                npc_agents=self._npc_agents_per_env,
            )
            # Concatenate along agents dimension
            actions = torch.cat([policy_actions, npc_actions], dim=1)
            # Flatten back to (total_agents, action_dim)
            actions = rearrange(actions, "envs agents act -> (envs agents) act")

<<<<<<< HEAD
        actions = actions.view(self._num_envs * self._agents_per_env, -1)
        actions_np = actions.cpu().numpy().astype(np_actions_type)

=======
        actions_np = actions.cpu().numpy().astype(dtype_actions)
>>>>>>> 5f8d8c61
        return actions_np

    def step_simulation(self, actions_np: np.ndarray) -> None:
        # ---------------- env.step ------------------------------- #
        obs, _, dones, trunc, _ = self._vecenv.step(actions_np)

        # ---------------- episode FSM ---------------------------- #
        done_now = np.logical_or(
            dones.reshape(self._num_envs, self._agents_per_env).all(1),
            trunc.reshape(self._num_envs, self._agents_per_env).all(1),
        )
        for e in range(self._num_envs):
            if done_now[e] and not self._env_done_flags[e]:
                self._env_done_flags[e] = True
                self._episode_counters[e] += 1
            elif not done_now[e] and self._env_done_flags[e]:
                self._env_done_flags[e] = False

    def end_simulation(self) -> SimulationResults:
        # ---------------- teardown & DB merge ------------------------ #
        self._vecenv.close()
        db = self._from_shards_and_context()

        logger.info(
            "Sim '%s' finished: %d episodes in %.1fs",
            self._name,
            int(self._episode_counters.sum()),
            time.time() - self._t0,
        )
        return SimulationResults(db)

    def simulate(self) -> SimulationResults:
        """
        Run the simulation; returns the merged `StatsDB`.
        """
        self.start_simulation()

        while (self._episode_counters < self._min_episodes).any() and (time.time() - self._t0) < self._max_time_s:
            actions_np = self.generate_actions()
            self.step_simulation(actions_np)

        return self.end_simulation()

    def _from_shards_and_context(self) -> SimulationStatsDB:
        """Merge all *.duckdb* shards for this simulation → one `StatsDB`."""
        # Make sure we're creating a dictionary of the right type
        agent_map: Dict[int, PolicyRecord] = {}

        # Add policy agents to the map
        for idx in self._policy_idxs:
            agent_map[int(idx.item())] = self._policy_pr

        # Add NPC agents to the map if they exist
        if self._npc_pr is not None:
            for idx in self._npc_idxs:
                agent_map[int(idx.item())] = self._npc_pr

        suite_name = "" if self._suite is None else self._suite.name
        db = SimulationStatsDB.from_shards_and_context(
            self._id, self._stats_dir, agent_map, self._name, suite_name, self._config.env, self._policy_pr
        )
        return db

    def get_replays(self) -> dict:
        """Get all replays for this simulation."""
        return self._replay_writer.episodes.values()

    def get_replay(self) -> dict:
        """Makes sure this sim has a single replay, and return it."""
        if len(self._replay_writer.episodes) != 1:
            raise ValueError("Attempting to get single replay, but simulation has multiple episodes")
        for _, episode_replay in self._replay_writer.episodes.items():
            return episode_replay.get_replay_data()

    def get_envs(self):
        """Returns a list of all envs in the simulation."""
        return self._vecenv.envs

    def get_env(self):
        """Make sure this sim has a single env, and return it."""
        if len(self._vecenv.envs) != 1:
            raise ValueError("Attempting to get single env, but simulation has multiple envs")
        return self._vecenv.envs[0]


@dataclass
class SimulationResults:
    """
    Results of a simulation.
    For now just a stats db. Replay plays can be retrieved from the stats db.
    """

    stats_db: SimulationStatsDB<|MERGE_RESOLUTION|>--- conflicted
+++ resolved
@@ -31,11 +31,7 @@
 from metta.sim.simulation_stats_db import SimulationStatsDB
 from metta.sim.vecenv import make_vecenv
 from mettagrid.curriculum import SamplingCurriculum
-<<<<<<< HEAD
-from mettagrid.mettagrid_env import MettaGridEnv, np_actions_type
-=======
 from mettagrid.mettagrid_env import MettaGridEnv, dtype_actions
->>>>>>> 5f8d8c61
 from mettagrid.replay_writer import ReplayWriter
 from mettagrid.stats_writer import StatsWriter
 
@@ -256,13 +252,7 @@
             # Flatten back to (total_agents, action_dim)
             actions = rearrange(actions, "envs agents act -> (envs agents) act")
 
-<<<<<<< HEAD
-        actions = actions.view(self._num_envs * self._agents_per_env, -1)
-        actions_np = actions.cpu().numpy().astype(np_actions_type)
-
-=======
         actions_np = actions.cpu().numpy().astype(dtype_actions)
->>>>>>> 5f8d8c61
         return actions_np
 
     def step_simulation(self, actions_np: np.ndarray) -> None:
