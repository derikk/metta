--- conflicted
+++ resolved
@@ -28,15 +28,9 @@
 from metta.sim.simulation_config import SimulationSuiteConfig, SingleEnvSimulationConfig
 from metta.sim.simulation_suite import SimulationSuite
 from metta.sim.vecenv import make_vecenv
-<<<<<<< HEAD
-from metta.util.config import config_from_path
-from mettagrid.curriculum import SamplingCurriculum
-from mettagrid.mettagrid_env import MettaGridEnv, np_actions_type
-=======
 from metta.util.timing import Stopwatch
 from mettagrid.curriculum import curriculum_from_config_path
 from mettagrid.mettagrid_env import MettaGridEnv, dtype_actions
->>>>>>> 5f8d8c61
 
 torch.set_float32_matmul_precision("high")
 
@@ -417,11 +411,7 @@
                         infos[k].append(v)
 
             with profile.env:
-<<<<<<< HEAD
-                actions_np = actions.cpu().numpy().astype(np_actions_type)
-=======
                 actions_np = actions.cpu().numpy().astype(dtype_actions)
->>>>>>> 5f8d8c61
                 self.vecenv.send(actions_np)
 
         with profile.eval_misc:
