--- conflicted
+++ resolved
@@ -52,13 +52,6 @@
         self.cfg = cfg
         self.trainer_cfg = cfg.trainer
 
-<<<<<<< HEAD
-        # Do we want to just put this check here?
-        if "obs_cross_attn" in cfg.agent.components:
-            sim_suite_config.env_overrides = {"game": {"use_observation_tokens": True}}
-
-=======
->>>>>>> 4222eb0f
         self.sim_suite_config = sim_suite_config
 
         self._master = True
