import logging
import os
import time
from collections import defaultdict
from contextlib import nullcontext
from typing import Any, Dict, Set
from uuid import UUID

import einops
import numpy as np
import torch
import torch.distributed
import wandb
from heavyball import ForeachMuon
from omegaconf import DictConfig, ListConfig
from pufferlib import unroll_nested_dict

from metta.agent.metta_agent import DistributedMettaAgent, MettaAgent
from metta.agent.policy_state import PolicyState
from metta.agent.policy_store import PolicyStore
from metta.agent.util.debug import assert_shape
from metta.app.stats_client import StatsClient
from metta.eval.eval_stats_db import EvalStatsDB
from metta.rl.experience import Experience
from metta.rl.kickstarter import Kickstarter
from metta.rl.losses import Losses
from metta.rl.policy import PytorchAgent
from metta.rl.profile import Profile, profile_section
from metta.rl.torch_profiler import TorchProfiler
from metta.rl.trainer_checkpoint import TrainerCheckpoint
from metta.rl.vecenv import make_vecenv
from metta.sim.simulation import Simulation
from metta.sim.simulation_config import SimulationSuiteConfig, SingleEnvSimulationConfig
from metta.sim.simulation_suite import SimulationSuite
from metta.util.wandb.wandb_context import WandbRun
from mettagrid.curriculum import curriculum_from_config_path
from mettagrid.mettagrid_env import MettaGridEnv, dtype_actions
from mettagrid.util.stopwatch import Stopwatch

try:
    from pufferlib import _C  # noqa: F401 - Required for torch.ops.pufferlib
except ImportError:
    raise ImportError(
        "Failed to import C/CUDA advantage kernel. If you have non-default PyTorch, "
        "try installing with --no-build-isolation"
    ) from None

torch.set_float32_matmul_precision("high")

# Get rank for logger name
rank = int(os.environ.get("RANK", 0))
local_rank = int(os.environ.get("LOCAL_RANK", 0))
logger = logging.getLogger(f"trainer-{rank}-{local_rank}")


class MettaTrainer:
    def __init__(
        self,
        cfg: DictConfig | ListConfig,
        wandb_run: WandbRun | None,
        policy_store: PolicyStore,
        sim_suite_config: SimulationSuiteConfig,
        stats_client: StatsClient | None,
        **kwargs: Any,
    ):
        self.cfg = cfg
        self.trainer_cfg = trainer_cfg = cfg.trainer

        self.sim_suite_config = sim_suite_config
        self._stats_client = stats_client

        self._master = True
        self._world_size = 1
        self.device: torch.device = cfg.device
<<<<<<< HEAD

        self._batch_size = self.trainer_cfg.batch_size
        self._minibatch_size = self.trainer_cfg.minibatch_size
=======
        self._batch_size = trainer_cfg.batch_size
        self._minibatch_size = trainer_cfg.minibatch_size
>>>>>>> 3a7cd96c
        if torch.distributed.is_initialized():
            self._master = int(os.environ["RANK"]) == 0
            self._world_size = torch.distributed.get_world_size()

            self._batch_size = trainer_cfg.batch_size // self._world_size
            self._minibatch_size = trainer_cfg.minibatch_size // self._world_size

            logger.info(
                f"Rank: {os.environ['RANK']}, Local rank: {os.environ['LOCAL_RANK']}, World size: {self._world_size}"
            )
            self.device = torch.device(f"cuda:{os.environ['LOCAL_RANK']}")
            logger.info(f"Setting up distributed training on device {self.device}")

        self.profile = Profile()
        self.torch_profiler = TorchProfiler(self._master, cfg.run_dir, trainer_cfg.profiler_interval_epochs, wandb_run)
        self.losses = Losses()
        self.stats = defaultdict(list)
        self.wandb_run = wandb_run
        self.policy_store = policy_store
        self._current_eval_score: float | None = None
        self._eval_grouped_scores: Dict[str, float] = {}
        self._eval_suite_avgs: Dict[str, float] = {}
        self._eval_categories: Set[str] = set()

        curriculum_config = trainer_cfg.get("curriculum", trainer_cfg.get("env", {}))
        env_overrides = DictConfig({"env_overrides": trainer_cfg.env_overrides})
        self._curriculum = curriculum_from_config_path(curriculum_config, env_overrides)
        self._make_vecenv()

        metta_grid_env: MettaGridEnv = self.vecenv.driver_env  # type: ignore
        assert isinstance(metta_grid_env, MettaGridEnv), (
            f"vecenv.driver_env type {type(metta_grid_env).__name__} is not MettaGridEnv"
        )

        logger.info("Loading checkpoint")
        os.makedirs(trainer_cfg.checkpoint_dir, exist_ok=True)

<<<<<<< HEAD
        agent = None
        load_policy_attempts = 10
        while agent is None and load_policy_attempts > 0:
            # Check if we're explicitly requesting an external PyTorch agent
            # This should take precedence over existing checkpoints
            initial_policy_uri = cfg.trainer.initial_policy.uri
            # Fallback to top-level policy_uri if trainer.initial_policy.uri is not set
            if initial_policy_uri is None and hasattr(cfg, "policy_uri"):
                initial_policy_uri = cfg.policy_uri

            if initial_policy_uri is not None and initial_policy_uri.startswith("pytorch://"):
                logger.info(f"Loading external PyTorch agent from URI: {initial_policy_uri}")
                # Use the URI directly since policy_store.policy expects a string or config
                agent = policy_store.policy(initial_policy_uri)
            elif checkpoint.policy_path:
                logger.info(f"Loading policy from checkpoint: {checkpoint.policy_path}")
                agent = policy_store.policy(checkpoint.policy_path)
                if "average_reward" in checkpoint.extra_args:
                    self.average_reward = checkpoint.extra_args["average_reward"]
            elif initial_policy_uri is not None:
                logger.info(f"Loading initial policy URI: {initial_policy_uri}")
                agent = policy_store.policy(initial_policy_uri)
            else:
                policy_path = os.path.join(cfg.trainer.checkpoint_dir, policy_store.make_model_name(0))

                if os.path.exists(policy_path):
                    logger.info(f"Loading policy from checkpoint: {policy_path}")
                    agent = policy_store.policy(policy_path)
                elif self._master:
                    logger.info(f"Failed to load policy from default checkpoint: {policy_path}. Creating a new policy!")
                    agent = policy_store.create(metta_grid_env)
            if agent is not None:
                break
            load_policy_attempts -= 1
            time.sleep(5)
=======
        checkpoint = TrainerCheckpoint.load(cfg.run_dir)
        policy_record = self._load_policy(checkpoint, policy_store, metta_grid_env)
>>>>>>> 3a7cd96c

        assert agent is not None, "No policy found"

        if self._master:
            logger.info(f"MettaTrainer loaded: {agent.model}")

        self._initial_agent = agent
        self.last_agent = agent
        self.policy = agent.to(self.device)
        self.uncompiled_policy = self.policy

        # Note that these fields are specific to MettaGridEnv, which is why we can't keep
        # self.vecenv.driver_env as just the parent class pufferlib.PufferEnv
        actions_names = metta_grid_env.action_names
        actions_max_params = metta_grid_env.max_action_args

        # Activate actions for the current environment, regardless of model type
        self.policy.activate_actions(actions_names, actions_max_params, self.device)

<<<<<<< HEAD
        if torch.distributed.is_initialized():
            logger.info(f"Initializing DistributedDataParallel on device {self.device}")
            self.policy = DistributedMettaAgent(self.policy, self.device)

        if self.trainer_cfg.compile:
=======
        if trainer_cfg.compile:
>>>>>>> 3a7cd96c
            logger.info("Compiling policy")
            self.policy = torch.compile(self.policy, mode=trainer_cfg.compile_mode)

        self.kickstarter = Kickstarter(cfg, policy_store, actions_names, actions_max_params)

<<<<<<< HEAD
=======
        if torch.distributed.is_initialized():
            logger.info(f"Initializing DistributedDataParallel on device {self.device}")
            self._original_policy = self.policy
            self.policy = DistributedMettaAgent(self.policy, self.device)

>>>>>>> 3a7cd96c
        self._make_experience_buffer()

        self.agent_step = checkpoint.agent_step
        self.epoch = checkpoint.epoch
        self.profile.start_agent_steps = self.agent_step
        self._last_agent_step = self.agent_step
        self._total_minibatches = 0

        self._stats_epoch_start = self.epoch
        self._stats_epoch_id: UUID | None = None
        self._stats_run_id: UUID | None = None

        # Optimizer
        assert trainer_cfg.optimizer.type in ("adam", "muon"), (
            f"Optimizer type must be 'adam' or 'muon', got {trainer_cfg.optimizer.type}"
        )
        opt_cls = torch.optim.Adam if trainer_cfg.optimizer.type == "adam" else ForeachMuon
        self.optimizer = opt_cls(
            self.policy.parameters(),
            lr=trainer_cfg.optimizer.learning_rate,
            betas=(trainer_cfg.optimizer.beta1, trainer_cfg.optimizer.beta2),
            eps=trainer_cfg.optimizer.eps,
            weight_decay=trainer_cfg.optimizer.weight_decay,
        )

        # validate that policy matches environment
        self.metta_agent: MettaAgent | DistributedMettaAgent = self.policy  # type: ignore
        assert isinstance(self.metta_agent, (MettaAgent, DistributedMettaAgent, PytorchAgent)), self.metta_agent
        _env_shape = metta_grid_env.single_observation_space.shape
        environment_shape = tuple(_env_shape) if isinstance(_env_shape, list) else _env_shape

        # For brain models, check that the observation space of a component matches the env
        # External PyTorch agents may expect different observation formats (e.g., non-tokenized)
        # so we skip validation for them
        if hasattr(self.metta_agent, "model_type") and self.metta_agent.model_type == "brain":
            found_match = False
            for component_name, component in self.metta_agent.components.items():
                if hasattr(component, "_obs_shape"):
                    found_match = True
                    component_shape = (
                        tuple(component._obs_shape) if isinstance(component._obs_shape, list) else component._obs_shape
                    )
                    if component_shape != environment_shape:
                        raise ValueError(
                            f"Observation space mismatch error:\n"
                            f"[policy] component_name: {component_name}\n"
                            f"[policy] component_shape: {component_shape}\n"
                            f"environment_shape: {environment_shape}\n"
                        )

            if not found_match:
                raise ValueError(
                    "No component with observation shape found in BrainPolicy. "
                    f"Environment observation shape: {environment_shape}"
                )
        elif isinstance(self.metta_agent, PytorchAgent):
            # External PyTorch agents handle their own observation space expectations
            logger.info(
                f"External PyTorch agent loaded. Environment provides observations in shape {environment_shape}. "
                "PyTorch agents handle their own observation space conversion if needed."
            )

        self.lr_scheduler = None
        if trainer_cfg.lr_scheduler.enabled:
            self.lr_scheduler = torch.optim.lr_scheduler.CosineAnnealingLR(
                self.optimizer, T_max=trainer_cfg.total_timesteps // trainer_cfg.batch_size
            )

        if checkpoint.agent_step > 0 and checkpoint.optimizer_state_dict is not None:
            # Only load optimizer state if we're continuing with the same type of model
            # to avoid parameter mismatch when switching between BrainPolicy and PyTorch agents
            try:
                self.optimizer.load_state_dict(checkpoint.optimizer_state_dict)
            except ValueError as e:
                logger.warning(
                    f"Could not load optimizer state dict, likely due to model architecture change: {e}. "
                    "Starting with fresh optimizer state."
                )

        if wandb_run and self._master:
            wandb_run.define_metric("train/agent_step")
            wandb_run.define_metric("train/avg_agent_steps_per_update", step_metric="train/agent_step")
            for k in ["0verview", "env", "losses", "performance", "train"]:
                wandb_run.define_metric(f"{k}/*", step_metric="train/agent_step")

        self.timer = Stopwatch(logger)
        self.timer.start()

        logger.info(f"MettaTrainer initialization complete on device: {self.device}")

    def train(self) -> None:
        logger.info("Starting training")
        trainer_cfg = self.trainer_cfg

        # it doesn't make sense to evaluate more often than checkpointing since we need a saved policy to evaluate
        if trainer_cfg.evaluate_interval != 0 and trainer_cfg.evaluate_interval < trainer_cfg.checkpoint_interval:
            raise ValueError("evaluate_interval must be at least as large as checkpoint_interval")

        if self._stats_client is not None:
            name = self.wandb_run.name if self.wandb_run is not None and self.wandb_run.name is not None else "unknown"
            url = self.wandb_run.url if self.wandb_run is not None else None
            self._stats_run_id = self._stats_client.create_training_run(name=name, attributes={}, url=url).id

        logger.info(f"Training on {self.device}")
        while self.agent_step < trainer_cfg.total_timesteps:
            steps_before = self.agent_step

            with self.torch_profiler:
                with self.timer("_rollout"):
                    self._rollout()

                with self.timer("_train"):
                    self._train()

            # Processing stats
            with self.timer("_process_stats"):
                self._process_stats()

            rollout_time = self.timer.get_last_elapsed("_rollout")
            train_time = self.timer.get_last_elapsed("_train")
            stats_time = self.timer.get_last_elapsed("_process_stats")
            steps_calculated = self.agent_step - steps_before
            steps_per_sec = steps_calculated / (train_time + rollout_time)

            logger.info(
                f"Epoch {self.epoch} - "
                f"rollout: {rollout_time:.3f}s, "
                f"train: {train_time:.3f}s, "
                f"stats: {stats_time:.3f}s, "
                f"[{steps_per_sec:.0f} steps/sec]"
            )

            # Checkpointing trainer
            if self.epoch % trainer_cfg.checkpoint_interval == 0:
                with self.timer("_checkpoint_trainer", log_level=logging.INFO):
                    self._checkpoint_trainer()

            if trainer_cfg.evaluate_interval != 0 and self.epoch % trainer_cfg.evaluate_interval == 0:
                with self.timer("_evaluate_policy", log_level=logging.INFO):
                    self._evaluate_policy()

            self.torch_profiler.on_epoch_end(self.epoch)

            if self.epoch % trainer_cfg.wandb_checkpoint_interval == 0:
                with self.timer("_save_policy_to_wandb"):
                    self._save_policy_to_wandb()

            if (
                self.cfg.agent.l2_init_weight_update_interval != 0
                and self.epoch % self.cfg.agent.l2_init_weight_update_interval == 0
            ):
                self.policy.update_l2_init_weight_copy()

            if trainer_cfg.replay_interval != 0 and self.epoch % trainer_cfg.replay_interval == 0:
                with self.timer("_generate_and_upload_replay", log_level=logging.INFO):
                    self._generate_and_upload_replay()

            self._on_train_step()

        timing_summary = self.timer.get_all_summaries()
        logger.info("Training complete!")
        for name, summary in timing_summary.items():
            logger.info(f"  {name}: {self.timer.format_time(summary['total_elapsed'])}")

        self._checkpoint_trainer()
        self._save_policy_to_wandb()

    def _evaluate_policy(self):
        if not self._master:
            return

<<<<<<< HEAD
        logger.info(f"Simulating policy: {self.last_agent.uri} with config: {self.sim_suite_config}")
=======
        if self._stats_run_id is not None and self._stats_client is not None:
            self._stats_epoch_id = self._stats_client.create_epoch(
                run_id=self._stats_run_id,
                start_training_epoch=self._stats_epoch_start,
                end_training_epoch=self.epoch,
                attributes={},
            ).id
            self._stats_epoch_start = self.epoch + 1

        logger.info(f"Simulating policy: {self.last_pr.uri} with config: {self.sim_suite_config}")
>>>>>>> 3a7cd96c
        sim = SimulationSuite(
            config=self.sim_suite_config,
            policy_agent=self.last_agent,
            policy_store=self.policy_store,
            device=self.device,
            vectorization=self.cfg.vectorization,
            stats_dir="/tmp/stats",
            stats_client=self._stats_client,
            stats_epoch_id=self._stats_epoch_id,
        )
        result = sim.simulate()
        stats_db = EvalStatsDB.from_sim_stats_db(result.stats_db)

        logger.info("Simulation complete")

        self._eval_categories: Set[str] = set()
        for sim_name in self.sim_suite_config.simulations.keys():
            self._eval_categories.add(sim_name.split("/")[0])
        self._eval_suite_avgs = {}

        # Compute scores for each evaluation category
        for category in self._eval_categories:
            score = stats_db.get_average_metric_by_filter("reward", self.last_agent, f"sim_name LIKE '%{category}%'")
            logger.info(f"{category} score: {score}")
            # Only add the score if we got a non-None result
            if score is not None:
                self._eval_suite_avgs[f"{category}_score"] = score
            else:
                self._eval_suite_avgs[f"{category}_score"] = 0.0

        # Get overall score (average of all rewards)
        overall_score = stats_db.get_average_metric_by_filter("reward", self.last_agent)
        self._current_eval_score = overall_score if overall_score is not None else 0.0
        all_scores = stats_db.simulation_scores(self.last_agent, "reward")

        # Categorize scores by environment type
        self._eval_grouped_scores = {}
        # Process each score and assign to the right category
        for (_, sim_name, _), score in all_scores.items():
            for category in self._eval_categories:
                if category in sim_name.lower():
                    self._eval_grouped_scores[f"{category}/{sim_name.split('/')[-1]}"] = score

    def _on_train_step(self):
        pass

    @profile_section("eval")
    def _rollout(self):
        experience, profile = self.experience, self.profile
        trainer_cfg = self.trainer_cfg

        with profile.eval_misc:
            policy = self.policy
            infos = defaultdict(list)

            experience.reset_for_rollout()

        while not experience.ready_for_training:
            with profile.env:
                o, r, d, t, info, env_id, mask = self.vecenv.recv()
                if trainer_cfg.require_contiguous_env_ids:
                    raise ValueError(
                        "We are assuming contiguous eng id is always False. async_factor == num_workers = "
                        f"{trainer_cfg.async_factor} != {trainer_cfg.num_workers}"
                    )

                training_env_id = slice(env_id[0], env_id[-1] + 1)

            with profile.eval_misc:
                num_steps = sum(mask)
                self.agent_step += num_steps * self._world_size

                o = torch.as_tensor(o)
                r = torch.as_tensor(r)
                d = torch.as_tensor(d)
                t = torch.as_tensor(t)

            with profile.eval_forward, torch.no_grad():
                state = PolicyState()

                lstm_state = experience.get_lstm_state(training_env_id.start)
                if lstm_state is not None:
                    state.lstm_h = lstm_state["lstm_h"]
                    state.lstm_c = lstm_state["lstm_c"]

                o_device = o.to(self.device, non_blocking=True)
                actions, selected_action_log_probs, _, value, _ = policy(o_device, state)

                if __debug__:
                    assert_shape(selected_action_log_probs, ("BT",), "selected_action_log_probs")
                    assert_shape(actions, ("BT", 2), "actions")

                lstm_state_to_store = None
                if trainer_cfg.get("use_rnn", True) and state.lstm_h is not None:
                    lstm_state_to_store = {"lstm_h": state.lstm_h, "lstm_c": state.lstm_c}

                if self.device == "cuda":
                    torch.cuda.synchronize()

            with profile.eval_misc:
                value = value.flatten()
                mask = torch.as_tensor(mask)  # * policy.mask)

                experience.store(
                    obs=o if trainer_cfg.cpu_offload else o_device,
                    actions=actions,
                    logprobs=selected_action_log_probs,
                    rewards=r.to(self.device, non_blocking=True),
                    dones=d.to(self.device, non_blocking=True),
                    truncations=t.to(self.device, non_blocking=True),
                    values=value,
                    env_id=training_env_id,
                    mask=mask,
                    lstm_state=lstm_state_to_store,
                )

                for i in info:
                    for k, v in unroll_nested_dict(i):
                        infos[k].append(v)

            with profile.env:
                actions_np = actions.cpu().numpy().astype(dtype_actions)
                self.vecenv.send(actions_np)

        with profile.eval_misc:
            for k, v in infos.items():
                if isinstance(v, np.ndarray):
                    v = v.tolist()

                if isinstance(v, list):
                    if k not in self.stats:
                        self.stats[k] = []
                    self.stats[k].extend(v)
                else:
                    if k not in self.stats:
                        self.stats[k] = v
                    else:
                        try:
                            self.stats[k] += v
                        except TypeError:
                            self.stats[k] = [self.stats[k], v]  # fallback: bundle as list

        # TODO: Better way to enable multiple collects
        return self.stats, infos

    @profile_section("train")
    def _train(self):
        experience, profile = self.experience, self.profile
        trainer_cfg = self.trainer_cfg
        self.losses.zero()
        self._total_minibatches = experience.num_minibatches * trainer_cfg.update_epochs
        steps_since_last = self.agent_step - self._last_agent_step
        self._agent_steps_per_update = steps_since_last / max(self._total_minibatches, 1)

        with profile.train_misc:
            prio_cfg = trainer_cfg.get("prioritized_experience_replay", {})
            vtrace_cfg = trainer_cfg.get("vtrace", {})

            # Reset importance sampling ratios
            experience.reset_importance_sampling_ratios()

            # Prioritized sampling parameters
            b0 = prio_cfg.get("prio_beta0", 0.6)
            a = prio_cfg.get("prio_alpha", 0.0)
            total_epochs = max(1, trainer_cfg.total_timesteps // trainer_cfg.batch_size)
            anneal_beta = b0 + (1 - b0) * a * self.epoch / total_epochs

            # Compute advantages using puff_advantage
            advantages = torch.zeros(experience.values.shape, device=self.device)

            # Initial importance sampling ratio is all ones
            initial_importance_sampling_ratio = torch.ones_like(experience.values)

            advantages = self._compute_advantage(
                experience.values,
                experience.rewards,
                experience.dones,
                initial_importance_sampling_ratio,
                advantages,
                trainer_cfg.gamma,
                trainer_cfg.gae_lambda,
                vtrace_cfg.get("vtrace_rho_clip", 1.0),
                vtrace_cfg.get("vtrace_c_clip", 1.0),
            )

        # Optimizing the policy and value network
        for mb in range(self._total_minibatches):
            with profile.train_misc:
                minibatch = experience.sample_minibatch(
                    advantages=advantages,
                    prio_alpha=a,
                    prio_beta=anneal_beta,
                    minibatch_idx=mb,
                    total_minibatches=self._total_minibatches,
                )

            with profile.train_forward:
                obs = minibatch["obs"]
                if not trainer_cfg.get("use_rnn", True):
                    obs = obs.reshape(-1, *self.vecenv.single_observation_space.shape)

                lstm_state = PolicyState()
                _, new_logprobs, entropy, newvalue, full_logprobs = self.policy(
                    obs, lstm_state, action=minibatch["actions"]
                )

            with profile.train_misc:
                new_logprobs = new_logprobs.reshape(minibatch["logprobs"].shape)
                logratio = new_logprobs - minibatch["logprobs"]
                importance_sampling_ratio = logratio.exp()
                experience.update_ratio(minibatch["indices"], importance_sampling_ratio)

                with torch.no_grad():
                    old_approx_kl = (-logratio).mean()
                    approx_kl = ((importance_sampling_ratio - 1) - logratio).mean()
                    clipfrac = ((importance_sampling_ratio - 1.0).abs() > trainer_cfg.clip_coef).float().mean()

                # Re-compute advantages with new ratios (V-trace)
                adv = self._compute_advantage(
                    minibatch["values"],
                    minibatch["rewards"],
                    minibatch["dones"],
                    importance_sampling_ratio,
                    minibatch["advantages"],
                    trainer_cfg.gamma,
                    trainer_cfg.gae_lambda,
                    vtrace_cfg.get("vtrace_rho_clip", 1.0),
                    vtrace_cfg.get("vtrace_c_clip", 1.0),
                )

                # Normalize advantages with distributed support, then apply prioritized weights
                adv = self._normalize_advantage_distributed(adv)
                adv = minibatch["prio_weights"] * adv

                # Policy loss
                pg_loss1 = -adv * importance_sampling_ratio
                pg_loss2 = -adv * torch.clamp(
                    importance_sampling_ratio, 1 - trainer_cfg.clip_coef, 1 + trainer_cfg.clip_coef
                )
                pg_loss = torch.max(pg_loss1, pg_loss2).mean()

                # Value loss
                newvalue_reshaped = newvalue.view(minibatch["returns"].shape)
                if trainer_cfg.clip_vloss:
                    v_loss_unclipped = (newvalue_reshaped - minibatch["returns"]) ** 2
                    v_clipped = minibatch["values"] + torch.clamp(
                        newvalue_reshaped - minibatch["values"],
                        -trainer_cfg.get("vf_clip_coef", 0.1),
                        trainer_cfg.get("vf_clip_coef", 0.1),
                    )
                    v_loss_clipped = (v_clipped - minibatch["returns"]) ** 2
                    v_loss = 0.5 * torch.max(v_loss_unclipped, v_loss_clipped).mean()
                else:
                    v_loss = 0.5 * ((newvalue_reshaped - minibatch["returns"]) ** 2).mean()

                entropy_loss = entropy.mean()

                ks_action_loss, ks_value_loss = self.kickstarter.loss(
                    self.agent_step, full_logprobs, newvalue, obs, teacher_lstm_state=[]
                )

                l2_reg_loss = torch.tensor(0.0, device=self.device)
                if trainer_cfg.l2_reg_loss_coef > 0:
                    l2_reg_loss = trainer_cfg.l2_reg_loss_coef * self.policy.l2_reg_loss().to(self.device)

                l2_init_loss = torch.tensor(0.0, device=self.device)
                if trainer_cfg.l2_init_loss_coef > 0:
                    l2_init_loss = trainer_cfg.l2_init_loss_coef * self.policy.l2_init_loss().to(self.device)

                loss = (
                    pg_loss
                    - trainer_cfg.ent_coef * entropy_loss
                    + v_loss * trainer_cfg.vf_coef
                    + l2_reg_loss
                    + l2_init_loss
                    + ks_action_loss
                    + ks_value_loss
                )

                experience.update_values(minibatch["indices"], newvalue.view(minibatch["values"].shape))

                if self.losses is None:
                    raise ValueError("self.losses is None")

                # Update loss tracking for logging
                self.losses.policy_loss += pg_loss.item()
                self.losses.value_loss += v_loss.item()
                self.losses.entropy += entropy_loss.item()
                self.losses.old_approx_kl += old_approx_kl.item()
                self.losses.approx_kl += approx_kl.item()
                self.losses.clipfrac += clipfrac.item()
                self.losses.l2_reg_loss += l2_reg_loss.item() if torch.is_tensor(l2_reg_loss) else l2_reg_loss
                self.losses.l2_init_loss += l2_init_loss.item() if torch.is_tensor(l2_init_loss) else l2_init_loss
                self.losses.ks_action_loss += ks_action_loss.item()
                self.losses.ks_value_loss += ks_value_loss.item()
                self.losses.importance += importance_sampling_ratio.mean().item()
                self.losses.minibatches_processed += 1

            with profile.learn:
                self.optimizer.zero_grad()
                loss.backward()
                if (mb + 1) % self.experience.accumulate_minibatches == 0:
                    torch.nn.utils.clip_grad_norm_(self.policy.parameters(), trainer_cfg.max_grad_norm)
                    self.optimizer.step()

                    if self.cfg.agent.clip_range > 0:
                        self.policy.clip_weights()

                    if self.device == "cuda":
                        torch.cuda.synchronize()

            if trainer_cfg.target_kl is not None and approx_kl > trainer_cfg.target_kl:
                break

        with profile.train_misc:
            if self.lr_scheduler is not None:
                self.lr_scheduler.step()

            # Calculate explained variance
            y_pred = experience.values.flatten()
            y_true = advantages.flatten() + experience.values.flatten()
            var_y = y_true.var()
            explained_var = torch.nan if var_y == 0 else 1 - (y_true - y_pred).var() / var_y
            self.losses.explained_variance = explained_var.item() if torch.is_tensor(explained_var) else float("nan")

            self.epoch += 1
            profile.update_stats(
                self.agent_step,
                trainer_cfg.total_timesteps,
            )

    def _checkpoint_trainer(self):
        if not self._master:
            return

<<<<<<< HEAD
        agent = self._checkpoint_policy()
=======
        self._checkpoint_policy()
>>>>>>> 3a7cd96c

        extra_args = {}
<<<<<<< HEAD
        if self.trainer_cfg.average_reward:
            extra_args["average_reward"] = self.average_reward

        self.checkpoint = TrainerCheckpoint(
            self.agent_step, self.epoch, self.optimizer.state_dict(), agent.local_path, **extra_args
        ).save(self.cfg.run_dir)
=======
        if self.kickstarter.enabled and self.kickstarter.teacher_uri is not None:
            extra_args["teacher_pr_uri"] = self.kickstarter.teacher_uri

        checkpoint = TrainerCheckpoint(
            agent_step=self.agent_step,
            epoch=self.epoch,
            total_agent_step=self.agent_step * torch.distributed.get_world_size()
            if torch.distributed.is_initialized()
            else self.agent_step,
            optimizer_state_dict=self.optimizer.state_dict(),
            extra_args=extra_args,
        )
        checkpoint.save(self.cfg.run_dir)
>>>>>>> 3a7cd96c

    def _checkpoint_policy(self) -> MettaAgent | None:
        if not self._master:
            return None

        metta_grid_env: MettaGridEnv = self.vecenv.driver_env  # type: ignore
        assert isinstance(metta_grid_env, MettaGridEnv), "vecenv.driver_env must be a MettaGridEnv for checkpointing"

        name = self.policy_store.make_model_name(self.epoch)

        generation = 0
        if self._initial_agent:
            generation = self._initial_agent.metadata.get("generation", 0) + 1

        training_time = self.timer.get_elapsed("_rollout") + self.timer.get_elapsed("_train")

        self.last_agent = self.policy_store.save(
            name,
            os.path.join(self.trainer_cfg.checkpoint_dir, name),
            self.uncompiled_policy,
            metadata={
                "agent_step": self.agent_step,
                "epoch": self.epoch,
                "run": self.cfg.run,
                "action_names": metta_grid_env.action_names,
                "generation": generation,
                "initial_uri": self._initial_agent.uri,
                "train_time": training_time,
                "score": self._current_eval_score,
                "eval_scores": self._eval_suite_avgs,
            },
        )
        # this is hacky, but otherwise the initial_agent points
        # at the same policy as the last_agent
        return self.last_agent

    def _save_policy_to_wandb(self):
        if not self._master:
            return

        if self.wandb_run is None:
            return

        agent = self._checkpoint_policy()
        if agent is not None:
            self.policy_store.add_to_wandb_run(self.wandb_run.name, agent)

    def _generate_and_upload_replay(self):
        if self._master:
            replay_sim_config = SingleEnvSimulationConfig(
                env="/env/mettagrid/mettagrid",
                num_episodes=1,
                env_overrides=self._curriculum.get_task().env_cfg(),
            )
            logger.info("Generating and saving a replay to wandb and S3.")

            replay_simulator = Simulation(
                name=f"replay_{self.epoch}",
<<<<<<< HEAD
                config=self.replay_sim_config,
                policy_agent=self.last_agent,
=======
                config=replay_sim_config,
                policy_pr=self.last_pr,
>>>>>>> 3a7cd96c
                policy_store=self.policy_store,
                device=self.device,
                vectorization=self.cfg.vectorization,
                replay_dir=self.trainer_cfg.replay_dir,
            )
            results = replay_simulator.simulate()

            if self.wandb_run is not None:
                replay_urls = results.stats_db.get_replay_urls(
                    policy_key=self.last_agent.key(), policy_version=self.last_agent.version()
                )
                if len(replay_urls) > 0:
                    replay_url = replay_urls[0]
                    player_url = "https://metta-ai.github.io/metta/?replayUrl=" + replay_url
                    link_summary = {
                        "replays/link": wandb.Html(f'<a href="{player_url}">MetaScope Replay (Epoch {self.epoch})</a>')
                    }
                    if self.wandb_run is not None:
                        self.wandb_run.log(link_summary)

    def _process_stats(self):
        # convert lists of values (collected across all environments and rollout steps on this GPU)
        # into single mean values.
        mean_stats = {}
        for k, v in self.stats.items():
            try:
                mean_stats[k] = np.mean(v)
            except (TypeError, ValueError) as e:
                raise RuntimeError(
                    f"Cannot compute mean for stat '{k}' with value {v!r} (type: {type(v)}). "
                    f"All collected stats must be numeric values or lists of numeric values. "
                    f"Error: {e}"
                ) from e
        self.stats = mean_stats

        weight_metrics = {}
        if self.cfg.agent.analyze_weights_interval != 0 and self.epoch % self.cfg.agent.analyze_weights_interval == 0:
            for metrics in self.policy.compute_weight_metrics():
                name = metrics.get("name", "unknown")
                for key, value in metrics.items():
                    if key != "name":
                        weight_metrics[f"weights/{key}/{name}"] = value

        # Calculate derived stats from local roll-outs (master process will handle logging)
        sps = self.profile.SPS
        agent_steps = self.agent_step
        avg_steps_per_update = 0.0
        if self._total_minibatches:
            avg_steps_per_update = (agent_steps - self._last_agent_step) / self._total_minibatches
            self._last_agent_step = agent_steps
        epoch = self.epoch
        learning_rate = self.optimizer.param_groups[0]["lr"]

        performance = {k: v for k, v in self.profile}

        overview = {"SPS": sps}
        for k, v in self.trainer_cfg.stats.overview.items():
            if k in self.stats:
                overview[v] = self.stats[k]

        for category in self._eval_categories:
            score = self._eval_suite_avgs.get(f"{category}_score", None)
            if score is not None:
                overview[f"{category}_evals"] = score

        losses = self.losses.to_dict()

        # don't plot losses that are unused
        if self.trainer_cfg.l2_reg_loss_coef == 0:
            losses.pop("l2_reg_loss")
        if self.trainer_cfg.l2_init_loss_coef == 0:
            losses.pop("l2_init_loss")
        if not self.kickstarter.enabled:
            losses.pop("ks_action_loss")
            losses.pop("ks_value_loss")

        environment = {f"env_{k.split('/')[0]}/{'/'.join(k.split('/')[1:])}": v for k, v in self.stats.items()}

        # Add timing metrics to wandb
        if self.wandb_run and self._master:
            timer_data = {}
            wall_time = self.timer.get_elapsed()  # global timer
            timer_data = self.timer.get_all_elapsed()

            training_time = timer_data.get("_rollout", 0) + timer_data.get("_train", 0)
            overhead_time = wall_time - training_time
            steps_per_sec = (self.agent_step - self._last_agent_step) / training_time if training_time > 0 else 0

            timing_logs = {
                # Key performance indicators
                "timing/steps_per_second": steps_per_sec,
                "timing/training_efficiency": training_time / wall_time if wall_time > 0 else 0,
                "timing/overhead_ratio": overhead_time / wall_time if wall_time > 0 else 0,
                # Breakdown by operation (as a single structured metric)
                "timing/breakdown": {
                    op: {"seconds": elapsed, "fraction": elapsed / wall_time if wall_time > 0 else 0}
                    for op, elapsed in timer_data.items()
                },
                # Total time for reference
                "timing/total_seconds": wall_time,
            }

            # Log everything to wandb
            self.wandb_run.log(
                {
                    **{f"overview/{k}": v for k, v in overview.items()},
                    **{f"losses/{k}": v for k, v in losses.items()},
                    **{f"performance/{k}": v for k, v in performance.items()},
                    **environment,
                    **weight_metrics,
                    **self._eval_grouped_scores,
                    "train/agent_step": agent_steps,
                    "train/avg_agent_steps_per_update": avg_steps_per_update,
                    "train/epoch": epoch,
                    "train/learning_rate": learning_rate,
                    **timing_logs,
                }
            )

        self._eval_grouped_scores = {}
        self.stats.clear()

    def _compute_advantage(
        self,
        values,
        rewards,
        dones,
        importance_sampling_ratio,
        advantages,
        gamma,
        gae_lambda,
        vtrace_rho_clip,
        vtrace_c_clip,
    ):
        """CUDA kernel for puffer advantage with automatic CPU fallback."""

        # Get correct device for this process
        device = torch.device(self.device) if isinstance(self.device, str) else self.device
        if torch.distributed.is_initialized() and str(device).startswith("cuda"):
            device = torch.device(f"cuda:{int(os.environ.get('LOCAL_RANK', 0))}")

        # Move tensors to device and compute advantage
        tensors = [values, rewards, dones, importance_sampling_ratio, advantages]
        tensors = [t.to(device) for t in tensors]
        values, rewards, dones, importance_sampling_ratio, advantages = tensors

        # Create context manager that only applies CUDA device context if needed
        device_context = torch.cuda.device(device) if str(device).startswith("cuda") else nullcontext()
        with device_context:
            torch.ops.pufferlib.compute_puff_advantage(
                values,
                rewards,
                dones,
                importance_sampling_ratio,
                advantages,
                gamma,
                gae_lambda,
                vtrace_rho_clip,
                vtrace_c_clip,
            )

        return advantages

    def _normalize_advantage_distributed(self, adv: torch.Tensor) -> torch.Tensor:
        """Normalize advantages with distributed training support while preserving shape."""
        if not self.trainer_cfg.get("norm_adv", True):
            return adv

        if torch.distributed.is_initialized():
            # Compute local statistics
            adv_flat = adv.view(-1)
            local_sum = einops.rearrange(adv_flat.sum(), "-> 1")
            local_sq_sum = einops.rearrange((adv_flat * adv_flat).sum(), "-> 1")
            local_count = torch.tensor([adv_flat.numel()], dtype=adv.dtype, device=adv.device)

            # Combine statistics for single all_reduce
            stats = einops.rearrange([local_sum, local_sq_sum, local_count], "one float -> (float one)")
            torch.distributed.all_reduce(stats, op=torch.distributed.ReduceOp.SUM)

            # Extract global statistics
            global_sum, global_sq_sum, global_count = stats[0], stats[1], stats[2]
            global_mean = global_sum / global_count
            global_var = (global_sq_sum / global_count) - (global_mean * global_mean)
            global_std = torch.sqrt(global_var.clamp(min=1e-8))

            # Normalize and reshape back
            adv = (adv - global_mean) / (global_std + 1e-8)
        else:
            # Local normalization
            adv = (adv - adv.mean()) / (adv.std() + 1e-8)

        return adv

    def close(self):
        self.vecenv.close()

    def initial_agent_uri(self) -> str:
        return self._initial_agent.uri

    def last_agent_uri(self) -> str:
        return self.last_agent.uri

    def _make_experience_buffer(self):
        """Create experience buffer with tensor-based storage for prioritized sampling."""
        vecenv = self.vecenv
        trainer_cfg = self.trainer_cfg

        # Get environment info
        obs_space = vecenv.single_observation_space
        atn_space = vecenv.single_action_space
        total_agents = vecenv.num_agents

        # Calculate minibatch parameters
        minibatch_size = trainer_cfg.minibatch_size
        max_minibatch_size = trainer_cfg.get("max_minibatch_size", minibatch_size)

        # Get LSTM parameters if using RNN
        use_rnn = trainer_cfg.get("use_rnn", True)
        hidden_size = getattr(self.policy, "hidden_size", 256)
        num_lstm_layers = 2  # Default value

        # Try to get actual number of LSTM layers from policy
        if hasattr(self.policy, "components") and "_core_" in self.policy.components:
            lstm_module = self.policy.components["_core_"]
            if hasattr(lstm_module, "_net") and hasattr(lstm_module._net, "num_layers"):
                num_lstm_layers = lstm_module._net.num_layers

        # Create experience buffer
        self.experience = Experience(
<<<<<<< HEAD
            batch_size=self._batch_size,  # Total number of environment steps to collect before updating
            bptt_horizon=self.trainer_cfg.bptt_horizon,  # Sequence length for BPTT (backpropagation through time)
            minibatch_size=self._minibatch_size,  # Size of minibatches for training
            hidden_size=hidden_size,  # Dimension of the policy's hidden state
            obs_shape=obs_shape,  # Shape of a single observation
            obs_dtype=obs_dtype,  # Data type of observations
            atn_shape=atn_shape,  # Shape of a single action
            atn_dtype=atn_dtype,  # Data type of actions
            cpu_offload=self.trainer_cfg.cpu_offload,  # Whether to store data on CPU and transfer to GPU as needed
            device=str(self.device),  # Device to store tensors on ("cuda" or "cpu")
            lstm=lstm,  # LSTM module from the policy (needed for dimensions) # type: ignore - Pylance is wrong
            lstm_total_agents=lstm_total_agents,  # Total number of LSTM states to maintain
=======
            total_agents=total_agents,
            batch_size=self._batch_size,
            bptt_horizon=trainer_cfg.bptt_horizon,
            minibatch_size=self._minibatch_size,
            max_minibatch_size=max_minibatch_size,
            obs_space=obs_space,
            atn_space=atn_space,
            device=self.device,
            use_rnn=use_rnn,
            hidden_size=hidden_size,
            cpu_offload=trainer_cfg.cpu_offload,
            num_lstm_layers=num_lstm_layers,
            agents_per_batch=getattr(vecenv, "agents_per_batch", None),
>>>>>>> 3a7cd96c
        )

    def _make_vecenv(self):
        """Create a vectorized environment."""
        trainer_cfg = self.trainer_cfg

        num_agents = self._curriculum.get_task().env_cfg().game.num_agents

        self.target_batch_size = trainer_cfg.forward_pass_minibatch_target_size // num_agents
        if self.target_batch_size < 2:  # pufferlib bug requires batch size >= 2
            self.target_batch_size = 2

        self.batch_size = (self.target_batch_size // trainer_cfg.num_workers) * trainer_cfg.num_workers
        logger.info(f"forward_pass_batch_size: {self.batch_size}")

        num_envs = self.batch_size * trainer_cfg.async_factor
        logger.info(f"num_envs: {num_envs}")

        if num_envs < 1:
            logger.error(
                f"num_envs = batch_size ({self.batch_size}) * async_factor ({trainer_cfg.async_factor}) "
                f"is {num_envs}, which is less than 1! (Increase trainer.forward_pass_minibatch_target_size)"
            )

        self.vecenv = make_vecenv(
            self._curriculum,
            self.cfg.vectorization,
            num_envs=num_envs,
            batch_size=self.batch_size,
            num_workers=trainer_cfg.num_workers,
            zero_copy=trainer_cfg.zero_copy,
        )

        if self.cfg.seed is None:
            self.cfg.seed = np.random.randint(0, 1000000)

        # Use rank-specific seed for environment reset to ensure different
        # processes generate uncorrelated environments in distributed training
        rank = int(os.environ.get("RANK", 0))
        self.vecenv.async_reset(self.cfg.seed + rank)

    def _load_policy(self, checkpoint, policy_store, metta_grid_env):
        """Load policy from checkpoint, initial_policy.uri, or create new."""
        trainer_cfg = self.trainer_cfg

        for _attempt in range(10):
            if checkpoint.policy_path:
                logger.info(f"Loading policy from checkpoint: {checkpoint.policy_path}")
                return policy_store.policy(checkpoint.policy_path)
            elif trainer_cfg.initial_policy.uri is not None:
                logger.info(f"Loading initial policy URI: {trainer_cfg.initial_policy.uri}")
                return policy_store.policy(trainer_cfg.initial_policy)
            else:
                policy_path = os.path.join(trainer_cfg.checkpoint_dir, policy_store.make_model_name(0))
                if os.path.exists(policy_path):
                    logger.info(f"Loading policy from checkpoint: {policy_path}")
                    return policy_store.policy(policy_path)
                elif self._master:
                    logger.info(f"Failed to load policy from default checkpoint: {policy_path}. Creating a new policy!")
                    return policy_store.create(metta_grid_env)
            time.sleep(5)

        raise RuntimeError("Failed to load policy after 10 attempts")


class AbortingTrainer(MettaTrainer):
    def __init__(self, *args: Any, **kwargs: Any):
        super().__init__(*args, **kwargs)

    def _on_train_step(self):
        if self.wandb_run is None:
            return

        if "abort" not in wandb.Api().run(self.wandb_run.path).tags:
            return

        logger.info("Abort tag detected. Stopping the run.")
<<<<<<< HEAD
        self.cfg.trainer.total_timesteps = int(self.agent_step)
        if self.wandb_run:
            self.wandb_run.config.update(
                {"trainer.total_timesteps": self.cfg.trainer.total_timesteps}, allow_val_change=True
            )
=======
        self.trainer_cfg.total_timesteps = int(self.agent_step)
        self.wandb_run.config.update(
            {"trainer.total_timesteps": self.trainer_cfg.total_timesteps}, allow_val_change=True
        )
>>>>>>> 3a7cd96c
<|MERGE_RESOLUTION|>--- conflicted
+++ resolved
@@ -72,14 +72,9 @@
         self._master = True
         self._world_size = 1
         self.device: torch.device = cfg.device
-<<<<<<< HEAD
 
         self._batch_size = self.trainer_cfg.batch_size
         self._minibatch_size = self.trainer_cfg.minibatch_size
-=======
-        self._batch_size = trainer_cfg.batch_size
-        self._minibatch_size = trainer_cfg.minibatch_size
->>>>>>> 3a7cd96c
         if torch.distributed.is_initialized():
             self._master = int(os.environ["RANK"]) == 0
             self._world_size = torch.distributed.get_world_size()
@@ -117,7 +112,8 @@
         logger.info("Loading checkpoint")
         os.makedirs(trainer_cfg.checkpoint_dir, exist_ok=True)
 
-<<<<<<< HEAD
+        checkpoint = TrainerCheckpoint.load(cfg.run_dir)
+
         agent = None
         load_policy_attempts = 10
         while agent is None and load_policy_attempts > 0:
@@ -153,10 +149,6 @@
                 break
             load_policy_attempts -= 1
             time.sleep(5)
-=======
-        checkpoint = TrainerCheckpoint.load(cfg.run_dir)
-        policy_record = self._load_policy(checkpoint, policy_store, metta_grid_env)
->>>>>>> 3a7cd96c
 
         assert agent is not None, "No policy found"
 
@@ -176,28 +168,17 @@
         # Activate actions for the current environment, regardless of model type
         self.policy.activate_actions(actions_names, actions_max_params, self.device)
 
-<<<<<<< HEAD
-        if torch.distributed.is_initialized():
-            logger.info(f"Initializing DistributedDataParallel on device {self.device}")
-            self.policy = DistributedMettaAgent(self.policy, self.device)
-
-        if self.trainer_cfg.compile:
-=======
-        if trainer_cfg.compile:
->>>>>>> 3a7cd96c
-            logger.info("Compiling policy")
-            self.policy = torch.compile(self.policy, mode=trainer_cfg.compile_mode)
-
-        self.kickstarter = Kickstarter(cfg, policy_store, actions_names, actions_max_params)
-
-<<<<<<< HEAD
-=======
         if torch.distributed.is_initialized():
             logger.info(f"Initializing DistributedDataParallel on device {self.device}")
             self._original_policy = self.policy
             self.policy = DistributedMettaAgent(self.policy, self.device)
 
->>>>>>> 3a7cd96c
+        if self.trainer_cfg.compile:
+            logger.info("Compiling policy")
+            self.policy = torch.compile(self.policy, mode=trainer_cfg.compile_mode)
+
+        self.kickstarter = Kickstarter(cfg, policy_store, actions_names, actions_max_params)
+
         self._make_experience_buffer()
 
         self.agent_step = checkpoint.agent_step
@@ -369,9 +350,6 @@
         if not self._master:
             return
 
-<<<<<<< HEAD
-        logger.info(f"Simulating policy: {self.last_agent.uri} with config: {self.sim_suite_config}")
-=======
         if self._stats_run_id is not None and self._stats_client is not None:
             self._stats_epoch_id = self._stats_client.create_epoch(
                 run_id=self._stats_run_id,
@@ -381,8 +359,7 @@
             ).id
             self._stats_epoch_start = self.epoch + 1
 
-        logger.info(f"Simulating policy: {self.last_pr.uri} with config: {self.sim_suite_config}")
->>>>>>> 3a7cd96c
+        logger.info(f"Simulating policy: {self.last_agent.uri} with config: {self.sim_suite_config}")
         sim = SimulationSuite(
             config=self.sim_suite_config,
             policy_agent=self.last_agent,
@@ -718,21 +695,9 @@
         if not self._master:
             return
 
-<<<<<<< HEAD
         agent = self._checkpoint_policy()
-=======
-        self._checkpoint_policy()
->>>>>>> 3a7cd96c
 
         extra_args = {}
-<<<<<<< HEAD
-        if self.trainer_cfg.average_reward:
-            extra_args["average_reward"] = self.average_reward
-
-        self.checkpoint = TrainerCheckpoint(
-            self.agent_step, self.epoch, self.optimizer.state_dict(), agent.local_path, **extra_args
-        ).save(self.cfg.run_dir)
-=======
         if self.kickstarter.enabled and self.kickstarter.teacher_uri is not None:
             extra_args["teacher_pr_uri"] = self.kickstarter.teacher_uri
 
@@ -743,10 +708,10 @@
             if torch.distributed.is_initialized()
             else self.agent_step,
             optimizer_state_dict=self.optimizer.state_dict(),
+            policy_path=agent.local_path if agent else None,
             extra_args=extra_args,
         )
         checkpoint.save(self.cfg.run_dir)
->>>>>>> 3a7cd96c
 
     def _checkpoint_policy(self) -> MettaAgent | None:
         if not self._master:
@@ -805,13 +770,8 @@
 
             replay_simulator = Simulation(
                 name=f"replay_{self.epoch}",
-<<<<<<< HEAD
-                config=self.replay_sim_config,
+                config=replay_sim_config,
                 policy_agent=self.last_agent,
-=======
-                config=replay_sim_config,
-                policy_pr=self.last_pr,
->>>>>>> 3a7cd96c
                 policy_store=self.policy_store,
                 device=self.device,
                 vectorization=self.cfg.vectorization,
@@ -1041,20 +1001,6 @@
 
         # Create experience buffer
         self.experience = Experience(
-<<<<<<< HEAD
-            batch_size=self._batch_size,  # Total number of environment steps to collect before updating
-            bptt_horizon=self.trainer_cfg.bptt_horizon,  # Sequence length for BPTT (backpropagation through time)
-            minibatch_size=self._minibatch_size,  # Size of minibatches for training
-            hidden_size=hidden_size,  # Dimension of the policy's hidden state
-            obs_shape=obs_shape,  # Shape of a single observation
-            obs_dtype=obs_dtype,  # Data type of observations
-            atn_shape=atn_shape,  # Shape of a single action
-            atn_dtype=atn_dtype,  # Data type of actions
-            cpu_offload=self.trainer_cfg.cpu_offload,  # Whether to store data on CPU and transfer to GPU as needed
-            device=str(self.device),  # Device to store tensors on ("cuda" or "cpu")
-            lstm=lstm,  # LSTM module from the policy (needed for dimensions) # type: ignore - Pylance is wrong
-            lstm_total_agents=lstm_total_agents,  # Total number of LSTM states to maintain
-=======
             total_agents=total_agents,
             batch_size=self._batch_size,
             bptt_horizon=trainer_cfg.bptt_horizon,
@@ -1068,7 +1014,6 @@
             cpu_offload=trainer_cfg.cpu_offload,
             num_lstm_layers=num_lstm_layers,
             agents_per_batch=getattr(vecenv, "agents_per_batch", None),
->>>>>>> 3a7cd96c
         )
 
     def _make_vecenv(self):
@@ -1110,29 +1055,6 @@
         rank = int(os.environ.get("RANK", 0))
         self.vecenv.async_reset(self.cfg.seed + rank)
 
-    def _load_policy(self, checkpoint, policy_store, metta_grid_env):
-        """Load policy from checkpoint, initial_policy.uri, or create new."""
-        trainer_cfg = self.trainer_cfg
-
-        for _attempt in range(10):
-            if checkpoint.policy_path:
-                logger.info(f"Loading policy from checkpoint: {checkpoint.policy_path}")
-                return policy_store.policy(checkpoint.policy_path)
-            elif trainer_cfg.initial_policy.uri is not None:
-                logger.info(f"Loading initial policy URI: {trainer_cfg.initial_policy.uri}")
-                return policy_store.policy(trainer_cfg.initial_policy)
-            else:
-                policy_path = os.path.join(trainer_cfg.checkpoint_dir, policy_store.make_model_name(0))
-                if os.path.exists(policy_path):
-                    logger.info(f"Loading policy from checkpoint: {policy_path}")
-                    return policy_store.policy(policy_path)
-                elif self._master:
-                    logger.info(f"Failed to load policy from default checkpoint: {policy_path}. Creating a new policy!")
-                    return policy_store.create(metta_grid_env)
-            time.sleep(5)
-
-        raise RuntimeError("Failed to load policy after 10 attempts")
-
 
 class AbortingTrainer(MettaTrainer):
     def __init__(self, *args: Any, **kwargs: Any):
@@ -1146,15 +1068,8 @@
             return
 
         logger.info("Abort tag detected. Stopping the run.")
-<<<<<<< HEAD
         self.cfg.trainer.total_timesteps = int(self.agent_step)
         if self.wandb_run:
             self.wandb_run.config.update(
                 {"trainer.total_timesteps": self.cfg.trainer.total_timesteps}, allow_val_change=True
-            )
-=======
-        self.trainer_cfg.total_timesteps = int(self.agent_step)
-        self.wandb_run.config.update(
-            {"trainer.total_timesteps": self.trainer_cfg.total_timesteps}, allow_val_change=True
-        )
->>>>>>> 3a7cd96c
+            )