import logging
import os
import time
from collections import defaultdict
from contextlib import nullcontext
from typing import Any, Dict, Set
from uuid import UUID

import einops
import numpy as np
import torch
import torch.distributed
import wandb
from heavyball import ForeachMuon
from omegaconf import DictConfig, ListConfig
from pufferlib import unroll_nested_dict

from metta.agent.metta_agent import DistributedMettaAgent, MettaAgent
from metta.agent.policy_state import PolicyState
from metta.agent.policy_store import PolicyRecord, PolicyStore
from metta.agent.util.debug import assert_shape
from metta.app.stats_client import StatsClient
from metta.eval.eval_stats_db import EvalStatsDB
from metta.rl.experience import Experience
from metta.rl.kickstarter import Kickstarter
from metta.rl.losses import Losses
from metta.rl.policy import PytorchAgent
from metta.rl.torch_profiler import TorchProfiler
from metta.rl.trainer_checkpoint import TrainerCheckpoint
from metta.rl.vecenv import make_vecenv
from metta.sim.simulation import Simulation
from metta.sim.simulation_config import SimulationSuiteConfig, SingleEnvSimulationConfig
from metta.sim.simulation_suite import SimulationSuite
from metta.util.heartbeat import record_heartbeat
from metta.util.wandb.wandb_context import WandbRun
from mettagrid.curriculum import curriculum_from_config_path
from mettagrid.mettagrid_env import MettaGridEnv, dtype_actions
from mettagrid.util.stopwatch import Stopwatch, with_instance_timer

try:
    from pufferlib import _C  # noqa: F401 - Required for torch.ops.pufferlib
except ImportError:
    raise ImportError(
        "Failed to import C/CUDA advantage kernel. If you have non-default PyTorch, "
        "try installing with --no-build-isolation"
    ) from None

torch.set_float32_matmul_precision("high")

# Get rank for logger name
rank = int(os.environ.get("RANK", 0))
local_rank = int(os.environ.get("LOCAL_RANK", 0))
logger = logging.getLogger(f"trainer-{rank}-{local_rank}")


class MettaTrainer:
    def __init__(
        self,
        cfg: DictConfig | ListConfig,
        wandb_run: WandbRun | None,
        policy_store: PolicyStore,
        sim_suite_config: SimulationSuiteConfig,
        stats_client: StatsClient | None,
        **kwargs: Any,
    ):
        self.cfg = cfg
        self.trainer_cfg = trainer_cfg = cfg.trainer

        self.sim_suite_config = sim_suite_config
        self._stats_client = stats_client

        self._master = True
        self._world_size = 1
        self.device: torch.device = torch.device(cfg.device) if isinstance(cfg.device, str) else cfg.device
        self._batch_size = trainer_cfg.batch_size
        self._minibatch_size = trainer_cfg.minibatch_size
        if torch.distributed.is_initialized():
            self._master = int(os.environ["RANK"]) == 0
            self._world_size = torch.distributed.get_world_size()

            self._batch_size = trainer_cfg.batch_size // self._world_size
            self._minibatch_size = trainer_cfg.minibatch_size // self._world_size

            logger.info(
                f"Rank: {os.environ['RANK']}, Local rank: {os.environ['LOCAL_RANK']}, World size: {self._world_size}"
            )

        self.torch_profiler = TorchProfiler(self._master, cfg.run_dir, trainer_cfg.profiler_interval_epochs, wandb_run)
        self.losses = Losses()
        self.stats = defaultdict(list)
        self.wandb_run = wandb_run
        self.policy_store = policy_store
        self._current_eval_score: float | None = None
        self._eval_grouped_scores: Dict[str, float] = {}
        self._eval_suite_avgs: Dict[str, float] = {}
        self._eval_categories: Set[str] = set()

        self.timer = Stopwatch(logger)
        self.timer.start()

        curriculum_config = trainer_cfg.get("curriculum", trainer_cfg.get("env", {}))
        env_overrides = DictConfig({"env_overrides": trainer_cfg.env_overrides})
        self._curriculum = curriculum_from_config_path(curriculum_config, env_overrides)
        self._make_vecenv()

        metta_grid_env: MettaGridEnv = self.vecenv.driver_env  # type: ignore
        assert isinstance(metta_grid_env, MettaGridEnv), (
            f"vecenv.driver_env type {type(metta_grid_env).__name__} is not MettaGridEnv"
        )

        logger.info("Loading checkpoint")
        os.makedirs(trainer_cfg.checkpoint_dir, exist_ok=True)

        checkpoint = TrainerCheckpoint.load(cfg.run_dir)
        policy_record = self._load_policy(checkpoint, policy_store, metta_grid_env)

        assert policy_record is not None, "No policy found"

        if self._master:
            logger.info(f"MettaTrainer loaded: {policy_record.policy()}")

        self._initial_pr = policy_record
        self.last_pr = policy_record
        self.policy = policy_record.policy().to(self.device)
        self.policy_record = policy_record
        self.uncompiled_policy = self.policy

        # Note that these fields are specific to MettaGridEnv, which is why we can't keep
        # self.vecenv.driver_env as just the parent class pufferlib.PufferEnv
        actions_names = metta_grid_env.action_names
        actions_max_params = metta_grid_env.max_action_args

        self.policy.activate_actions(actions_names, actions_max_params, self.device)

        if trainer_cfg.compile:
            logger.info("Compiling policy")
            self.policy = torch.compile(self.policy, mode=trainer_cfg.compile_mode)

        self.kickstarter = Kickstarter(cfg, policy_store, actions_names, actions_max_params)

        if torch.distributed.is_initialized():
            logger.info(f"Initializing DistributedDataParallel on device {self.device}")
            self._original_policy = self.policy
            self.policy = DistributedMettaAgent(self.policy, self.device)

        self._make_experience_buffer()

        self.agent_step = checkpoint.agent_step
        self.epoch = checkpoint.epoch

        self._stats_epoch_start = self.epoch
        self._stats_epoch_id: UUID | None = None
        self._stats_run_id: UUID | None = None

        # Optimizer
        optimizer_type = getattr(trainer_cfg.optimizer, "type", "adam")
        assert optimizer_type in ("adam", "muon"), f"Optimizer type must be 'adam' or 'muon', got {optimizer_type}"
        opt_cls = torch.optim.Adam if optimizer_type == "adam" else ForeachMuon
        self.optimizer = opt_cls(
            self.policy.parameters(),
            lr=trainer_cfg.optimizer.learning_rate,
            betas=(trainer_cfg.optimizer.beta1, trainer_cfg.optimizer.beta2),
            eps=trainer_cfg.optimizer.eps,
            weight_decay=trainer_cfg.optimizer.weight_decay,
        )

        # validate that policy matches environment
        self.metta_agent: MettaAgent | DistributedMettaAgent = self.policy  # type: ignore
        assert isinstance(self.metta_agent, (MettaAgent, DistributedMettaAgent, PytorchAgent)), self.metta_agent
        _env_shape = metta_grid_env.single_observation_space.shape
        environment_shape = tuple(_env_shape) if isinstance(_env_shape, list) else _env_shape

        if isinstance(self.metta_agent, (MettaAgent, DistributedMettaAgent)):
            found_match = False
            for component_name, component in self.metta_agent.components.items():
                if hasattr(component, "_obs_shape"):
                    found_match = True
                    component_shape = (
                        tuple(component._obs_shape) if isinstance(component._obs_shape, list) else component._obs_shape
                    )
                    if component_shape != environment_shape:
                        raise ValueError(
                            f"Observation space mismatch error:\n"
                            f"[policy] component_name: {component_name}\n"
                            f"[policy] component_shape: {component_shape}\n"
                            f"environment_shape: {environment_shape}\n"
                        )

            if not found_match:
                raise ValueError(
                    "No component with observation shape found in policy. "
                    f"Environment observation shape: {environment_shape}"
                )

        self.lr_scheduler = None
        if hasattr(trainer_cfg, "lr_scheduler") and getattr(trainer_cfg.lr_scheduler, "enabled", False):
            self.lr_scheduler = torch.optim.lr_scheduler.CosineAnnealingLR(
                self.optimizer, T_max=trainer_cfg.total_timesteps // trainer_cfg.batch_size
            )

        if checkpoint.agent_step > 0:
            self.optimizer.load_state_dict(checkpoint.optimizer_state_dict)

        if wandb_run and self._master:
            # Define metrics (wandb x-axis values)
            metrics = ["step", "epoch", "total_time", "train_time"]
            for metric in metrics:
                wandb_run.define_metric(f"metric/{metric}")

            # set the default x-axis to be step count
            for k in ["overview", "env", "losses", "performance"]:
                wandb_run.define_metric(f"{k}/*", step_metric="metric/step")

            # set up plots that do not use steps as the x-axis
            metric_overrides = [
                ("overview/reward_vs_total_time", "metric/total_time"),
            ]

            for metric_name, step_metric in metric_overrides:
                wandb_run.define_metric(metric_name, step_metric=step_metric)

        logger.info(f"MettaTrainer initialization complete on device: {self.device}")

    def train(self) -> None:
        logger.info("Starting training")
        trainer_cfg = self.trainer_cfg

        # it doesn't make sense to evaluate more often than checkpointing since we need a saved policy to evaluate
        if trainer_cfg.evaluate_interval != 0 and trainer_cfg.evaluate_interval < trainer_cfg.checkpoint_interval:
            raise ValueError("evaluate_interval must be at least as large as checkpoint_interval")

        if self._stats_client is not None:
            name = self.wandb_run.name if self.wandb_run is not None and self.wandb_run.name is not None else "unknown"
            url = self.wandb_run.url if self.wandb_run is not None else None
            self._stats_run_id = self._stats_client.create_training_run(name=name, attributes={}, url=url).id

        logger.info(f"Training on {self.device}")
        while self.agent_step < trainer_cfg.total_timesteps:
            steps_before = self.agent_step

            with self.torch_profiler:
                self._rollout()
                self._train()

            # Processing stats
            self._process_stats()

            rollout_time = self.timer.get_last_elapsed("_rollout")
            train_time = self.timer.get_last_elapsed("_train")
            stats_time = self.timer.get_last_elapsed("_process_stats")
            steps_calculated = self.agent_step - steps_before

            total_time = train_time + rollout_time + stats_time
            steps_per_sec = steps_calculated / total_time

            train_pct = (train_time / total_time) * 100
            rollout_pct = (rollout_time / total_time) * 100
            stats_pct = (stats_time / total_time) * 100

            logger.info(
                f"Epoch {self.epoch} - "
                f"{steps_per_sec:.0f} steps/sec "
                f"({train_pct:.0f}% train / {rollout_pct:.0f}% rollout / {stats_pct:.0f}% stats)"
            )
            record_heartbeat()

            # Checkpointing trainer
            if self.epoch % trainer_cfg.checkpoint_interval == 0:
                self._checkpoint_trainer()

            if trainer_cfg.evaluate_interval != 0 and self.epoch % trainer_cfg.evaluate_interval == 0:
                self._evaluate_policy()

            self.torch_profiler.on_epoch_end(self.epoch)

            if self.epoch % trainer_cfg.wandb_checkpoint_interval == 0:
                self._save_policy_to_wandb()

            if (
                self.cfg.agent.l2_init_weight_update_interval != 0
                and self.epoch % self.cfg.agent.l2_init_weight_update_interval == 0
            ):
                self.policy.update_l2_init_weight_copy()

            if trainer_cfg.replay_interval != 0 and self.epoch % trainer_cfg.replay_interval == 0:
                self._generate_and_upload_replay()

            self._on_train_step()

        timing_summary = self.timer.get_all_summaries()
        logger.info("Training complete!")
        for name, summary in timing_summary.items():
            logger.info(f"  {name}: {self.timer.format_time(summary['total_elapsed'])}")

        self._checkpoint_trainer()
        self._save_policy_to_wandb()

    @with_instance_timer("_evaluate_policy", log_level=logging.INFO)
    def _evaluate_policy(self):
        if not self._master:
            return

        if self._stats_run_id is not None and self._stats_client is not None:
            self._stats_epoch_id = self._stats_client.create_epoch(
                run_id=self._stats_run_id,
                start_training_epoch=self._stats_epoch_start,
                end_training_epoch=self.epoch,
                attributes={},
            ).id
            self._stats_epoch_start = self.epoch + 1

        logger.info(f"Simulating policy: {self.last_pr.uri} with config: {self.sim_suite_config}")
        sim = SimulationSuite(
            config=self.sim_suite_config,
            policy_pr=self.last_pr,
            policy_store=self.policy_store,
            device=self.device,
            vectorization=self.cfg.vectorization,
            stats_dir="/tmp/stats",
            stats_client=self._stats_client,
            stats_epoch_id=self._stats_epoch_id,
        )
        result = sim.simulate()
        stats_db = EvalStatsDB.from_sim_stats_db(result.stats_db)

        logger.info("Simulation complete")

        self._eval_categories: Set[str] = set()
        for sim_name in self.sim_suite_config.simulations.keys():
            self._eval_categories.add(sim_name.split("/")[0])
        self._eval_suite_avgs = {}

        # Compute scores for each evaluation category
        for category in self._eval_categories:
            score = stats_db.get_average_metric_by_filter("reward", self.last_pr, f"sim_name LIKE '%{category}%'")
            logger.info(f"{category} score: {score}")
            record_heartbeat()
            # Only add the score if we got a non-None result
            if score is not None:
                self._eval_suite_avgs[f"{category}_score"] = score
            else:
                self._eval_suite_avgs[f"{category}_score"] = 0.0

        # Get overall score (average of all rewards)
        overall_score = stats_db.get_average_metric_by_filter("reward", self.last_pr)
        self._current_eval_score = overall_score if overall_score is not None else 0.0
        all_scores = stats_db.simulation_scores(self.last_pr, "reward")

        # Categorize scores by environment type
        self._eval_grouped_scores = {}
        # Process each score and assign to the right category
        for (_, sim_name, _), score in all_scores.items():
            for category in self._eval_categories:
                if category in sim_name.lower():
                    self._eval_grouped_scores[f"{category}/{sim_name.split('/')[-1]}"] = score

    def _on_train_step(self):
        pass

    @with_instance_timer("_rollout")
    def _rollout(self):
        experience = self.experience
        trainer_cfg = self.trainer_cfg
        device = self.device

        policy = self.policy
        infos = defaultdict(list)
        raw_infos = []  # Collect raw info for batch processing later
        experience.reset_for_rollout()

        while not experience.ready_for_training:
            with self.timer("_rollout.env"):
                o, r, d, t, info, env_id, mask = self.vecenv.recv()
                if trainer_cfg.require_contiguous_env_ids:
                    raise ValueError(
                        "We are assuming contiguous eng id is always False. async_factor == num_workers = "
                        f"{trainer_cfg.async_factor} != {trainer_cfg.num_workers}"
                    )

                training_env_id = slice(env_id[0], env_id[-1] + 1)

            # Convert mask to tensor once
            mask = torch.as_tensor(mask)
            num_steps = mask.sum().item()
            self.agent_step += num_steps * self._world_size
<<<<<<< HEAD
            total_steps_collected += num_steps
=======
>>>>>>> 8268df3d

            # Convert to tensors once
            o = torch.as_tensor(o).to(device, non_blocking=True)
            r = torch.as_tensor(r).to(device, non_blocking=True)
            d = torch.as_tensor(d).to(device, non_blocking=True)
            t = torch.as_tensor(t).to(device, non_blocking=True)

            with torch.no_grad():
                state = PolicyState()

                # Use LSTM state access for performance
                lstm_h, lstm_c = experience.get_lstm_state(training_env_id.start)
                if lstm_h is not None:
                    state.lstm_h = lstm_h
                    state.lstm_c = lstm_c

                # Use pre-moved tensor
                actions, selected_action_log_probs, _, value, _ = policy(o, state)

                if __debug__:
                    assert_shape(selected_action_log_probs, ("BT",), "selected_action_log_probs")
                    assert_shape(actions, ("BT", 2), "actions")

                # Store LSTM state for performance
                lstm_state_to_store = None
                if state.lstm_h is not None:
                    lstm_state_to_store = {"lstm_h": state.lstm_h, "lstm_c": state.lstm_c}

                if str(self.device).startswith("cuda"):
                    torch.cuda.synchronize()

            value = value.flatten()
            # mask already converted to tensor above

            # All tensors are already on device, avoid redundant transfers
            experience.store(
                obs=o,
                actions=actions,
                logprobs=selected_action_log_probs,
                rewards=r,
                dones=d,
                truncations=t,
                values=value,
                env_id=training_env_id,
                mask=mask,
                lstm_state=lstm_state_to_store,
            )

            # At this point, infos contains lists of values collected across:
            # 1. Multiple vectorized environments managed by this GPU's vecenv
            # 2. Multiple rollout steps (until experience buffer is full)
            #
            # - Some stats (like "episode/reward") appear only when episodes complete
            # - Other stats might appear every step
            #
            # These will later be averaged in _process_stats() to get mean values
            # across all environments on this GPU. Stats from other GPUs (if using
            # distributed training) are handled separately and not aggregated here.
            if info:
                raw_infos.extend(info)

            with self.timer("_rollout.env"):
                self.vecenv.send(actions.cpu().numpy().astype(dtype_actions))

        # Batch process info dictionaries after rollout
        for i in raw_infos:
            for k, v in unroll_nested_dict(i):
                infos[k].append(v)

        # Batch process stats more efficiently
        for k, v in infos.items():
            if isinstance(v, np.ndarray):
                v = v.tolist()

            if isinstance(v, list):
                self.stats.setdefault(k, []).extend(v)
            else:
                if k not in self.stats:
                    self.stats[k] = v
                else:
                    try:
                        self.stats[k] += v
                    except TypeError:
                        self.stats[k] = [self.stats[k], v]  # fallback: bundle as list

        # TODO: Better way to enable multiple collects
        return self.stats, infos

    @with_instance_timer("_train")
    def _train(self):
        experience = self.experience
        trainer_cfg = self.trainer_cfg

        self.losses.zero()

        prio_cfg = trainer_cfg.get("prioritized_experience_replay", {})
        vtrace_cfg = trainer_cfg.get("vtrace", {})

        # Reset importance sampling ratios
        experience.reset_importance_sampling_ratios()

        # Prioritized sampling parameters
        b0 = prio_cfg.get("prio_beta0", 0.6)
        a = prio_cfg.get("prio_alpha", 0.0)
        total_epochs = max(1, trainer_cfg.total_timesteps // trainer_cfg.batch_size)
        anneal_beta = b0 + (1 - b0) * a * self.epoch / total_epochs

        # Compute advantages using puff_advantage
        advantages = torch.zeros(experience.values.shape, device=self.device)

        # Initial importance sampling ratio is all ones
        initial_importance_sampling_ratio = torch.ones_like(experience.values)

        advantages = self._compute_advantage(
            experience.values,
            experience.rewards,
            experience.dones,
            initial_importance_sampling_ratio,
            advantages,
            trainer_cfg.gamma,
            trainer_cfg.gae_lambda,
            vtrace_cfg.get("vtrace_rho_clip", 1.0),
            vtrace_cfg.get("vtrace_c_clip", 1.0),
        )

        # Optimizing the policy and value network
        _total_minibatches = experience.num_minibatches * trainer_cfg.update_epochs
        minibatch_idx = 0

        for _epoch in range(trainer_cfg.update_epochs):
            for _ in range(experience.num_minibatches):
                minibatch = experience.sample_minibatch(
                    advantages=advantages,
                    prio_alpha=a,
                    prio_beta=anneal_beta,
                    minibatch_idx=minibatch_idx,
                    total_minibatches=_total_minibatches,
                )

                obs = minibatch["obs"]

                lstm_state = PolicyState()
                _, new_logprobs, entropy, newvalue, full_logprobs = self.policy(
                    obs, lstm_state, action=minibatch["actions"]
                )

                new_logprobs = new_logprobs.reshape(minibatch["logprobs"].shape)
                logratio = new_logprobs - minibatch["logprobs"]
                importance_sampling_ratio = logratio.exp()
                experience.update_ratio(minibatch["indices"], importance_sampling_ratio)

                with torch.no_grad():
                    approx_kl = ((importance_sampling_ratio - 1) - logratio).mean()
                    clipfrac = ((importance_sampling_ratio - 1.0).abs() > trainer_cfg.clip_coef).float().mean()

                # Re-compute advantages with new ratios (V-trace)
                adv = self._compute_advantage(
                    minibatch["values"],
                    minibatch["rewards"],
                    minibatch["dones"],
                    importance_sampling_ratio,
                    minibatch["advantages"],
                    trainer_cfg.gamma,
                    trainer_cfg.gae_lambda,
                    vtrace_cfg.get("vtrace_rho_clip", 1.0),
                    vtrace_cfg.get("vtrace_c_clip", 1.0),
                )

                # Normalize advantages with distributed support, then apply prioritized weights
                adv = self._normalize_advantage_distributed(adv)
                adv = minibatch["prio_weights"] * adv

                # Policy loss
                pg_loss1 = -adv * importance_sampling_ratio
                pg_loss2 = -adv * torch.clamp(
                    importance_sampling_ratio, 1 - trainer_cfg.clip_coef, 1 + trainer_cfg.clip_coef
                )
                pg_loss = torch.max(pg_loss1, pg_loss2).mean()

                # Value loss
                newvalue_reshaped = newvalue.view(minibatch["returns"].shape)
                if trainer_cfg.clip_vloss:
                    v_loss_unclipped = (newvalue_reshaped - minibatch["returns"]) ** 2
                    v_clipped = minibatch["values"] + torch.clamp(
                        newvalue_reshaped - minibatch["values"],
                        -trainer_cfg.get("vf_clip_coef", 0.1),
                        trainer_cfg.get("vf_clip_coef", 0.1),
                    )
                    v_loss_clipped = (v_clipped - minibatch["returns"]) ** 2
                    v_loss = 0.5 * torch.max(v_loss_unclipped, v_loss_clipped).mean()
                else:
                    v_loss = 0.5 * ((newvalue_reshaped - minibatch["returns"]) ** 2).mean()

                entropy_loss = entropy.mean()

                ks_action_loss, ks_value_loss = self.kickstarter.loss(
                    self.agent_step, full_logprobs, newvalue, obs, teacher_lstm_state=[]
                )

                l2_reg_loss = torch.tensor(0.0, device=self.device)
                if trainer_cfg.l2_reg_loss_coef > 0:
                    l2_reg_loss = trainer_cfg.l2_reg_loss_coef * self.policy.l2_reg_loss().to(self.device)

                l2_init_loss = torch.tensor(0.0, device=self.device)
                if trainer_cfg.l2_init_loss_coef > 0:
                    l2_init_loss = trainer_cfg.l2_init_loss_coef * self.policy.l2_init_loss().to(self.device)

                loss = (
                    pg_loss
                    - trainer_cfg.ent_coef * entropy_loss
                    + v_loss * trainer_cfg.vf_coef
                    + l2_reg_loss
                    + l2_init_loss
                    + ks_action_loss
                    + ks_value_loss
                )

                # Update values in experience buffer
                experience.update_values(minibatch["indices"], newvalue.view(minibatch["values"].shape))

                if self.losses is None:
                    raise ValueError("self.losses is None")

                # Update loss tracking for logging
                self.losses.policy_loss_sum += pg_loss.item()
                self.losses.value_loss_sum += v_loss.item()
                self.losses.entropy_sum += entropy_loss.item()
                self.losses.approx_kl_sum += approx_kl.item()
                self.losses.clipfrac_sum += clipfrac.item()
                self.losses.l2_reg_loss_sum += l2_reg_loss.item() if torch.is_tensor(l2_reg_loss) else l2_reg_loss
                self.losses.l2_init_loss_sum += l2_init_loss.item() if torch.is_tensor(l2_init_loss) else l2_init_loss
                self.losses.ks_action_loss_sum += ks_action_loss.item()
                self.losses.ks_value_loss_sum += ks_value_loss.item()
                self.losses.importance_sum += importance_sampling_ratio.mean().item()
                self.losses.minibatches_processed += 1

                self.optimizer.zero_grad()
                loss.backward()
                if (minibatch_idx + 1) % self.experience.accumulate_minibatches == 0:
                    torch.nn.utils.clip_grad_norm_(self.policy.parameters(), trainer_cfg.max_grad_norm)
                    self.optimizer.step()

                    if self.cfg.agent.clip_range > 0:
                        self.policy.clip_weights()

                    if str(self.device).startswith("cuda"):
                        torch.cuda.synchronize()

                minibatch_idx += 1
                # end loop over minibatches

            self.epoch += 1

            # check early exit if we have reached target_kl
            if trainer_cfg.target_kl is not None:
                average_approx_kl = self.losses.approx_kl_sum / self.losses.minibatches_processed
                if average_approx_kl > trainer_cfg.target_kl:
                    break
            # end loop over epochs

        if self.lr_scheduler is not None:
            self.lr_scheduler.step()

        # Calculate explained variance
        y_pred = experience.values.flatten()
        y_true = advantages.flatten() + experience.values.flatten()
        var_y = y_true.var()
        explained_var = torch.nan if var_y == 0 else 1 - (y_true - y_pred).var() / var_y
        self.losses.explained_variance = explained_var.item() if torch.is_tensor(explained_var) else float("nan")

    def _checkpoint_trainer(self):
        if not self._master:
            return

        self._checkpoint_policy()

        extra_args = {}
        if self.kickstarter.enabled and self.kickstarter.teacher_uri is not None:
            extra_args["teacher_pr_uri"] = self.kickstarter.teacher_uri

        checkpoint = TrainerCheckpoint(
            agent_step=self.agent_step,
            epoch=self.epoch,
            total_agent_step=self.agent_step * torch.distributed.get_world_size()
            if torch.distributed.is_initialized()
            else self.agent_step,
            optimizer_state_dict=self.optimizer.state_dict(),
            extra_args=extra_args,
        )
        checkpoint.save(self.cfg.run_dir)

    def _checkpoint_policy(self) -> PolicyRecord | None:
        if not self._master:
            return

        metta_grid_env: MettaGridEnv = self.vecenv.driver_env  # type: ignore
        assert isinstance(metta_grid_env, MettaGridEnv), "vecenv.driver_env must be a MettaGridEnv for checkpointing"

        name = self.policy_store.make_model_name(self.epoch)

        generation = 0
        if self._initial_pr:
            generation = self._initial_pr.metadata.get("generation", 0) + 1

        training_time = self.timer.get_elapsed("_rollout") + self.timer.get_elapsed("_train")

        self.last_pr = self.policy_store.save(
            name,
            os.path.join(self.trainer_cfg.checkpoint_dir, name),
            self.uncompiled_policy,
            metadata={
                "agent_step": self.agent_step,
                "epoch": self.epoch,
                "run": self.cfg.run,
                "action_names": metta_grid_env.action_names,
                "generation": generation,
                "initial_uri": self._initial_pr.uri,
                "train_time": training_time,
                "score": self._current_eval_score,
                "eval_scores": self._eval_suite_avgs,
            },
        )
        # this is hacky, but otherwise the initial_pr points
        # at the same policy as the last_pr
        return self.last_pr

    def _save_policy_to_wandb(self):
        if not self._master:
            return

        if self.wandb_run is None:
            return

        pr = self._checkpoint_policy()
        self.policy_store.add_to_wandb_run(self.wandb_run.name, pr)

    @with_instance_timer("_generate_and_upload_replay", log_level=logging.INFO)
    def _generate_and_upload_replay(self):
        if self._master:
            replay_sim_config = SingleEnvSimulationConfig(
                env="/env/mettagrid/mettagrid",
                num_episodes=1,
                env_overrides=self._curriculum.get_task().env_cfg(),
            )

            replay_simulator = Simulation(
                name=f"replay_{self.epoch}",
                config=replay_sim_config,
                policy_pr=self.last_pr,
                policy_store=self.policy_store,
                device=self.device,
                vectorization=self.cfg.vectorization,
                replay_dir=self.trainer_cfg.replay_dir,
            )
            results = replay_simulator.simulate()

            if self.wandb_run is not None:
                replay_urls = results.stats_db.get_replay_urls(
                    policy_key=self.last_pr.key(), policy_version=self.last_pr.version()
                )
                if len(replay_urls) > 0:
                    replay_url = replay_urls[0]
                    player_url = "https://metta-ai.github.io/metta/?replayUrl=" + replay_url
                    link_summary = {
                        "replays/link": wandb.Html(f'<a href="{player_url}">MetaScope Replay (Epoch {self.epoch})</a>')
                    }
                    self.wandb_run.log(link_summary)

    @with_instance_timer("_process_stats")
    def _process_stats(self):
        if not self._master or not self.wandb_run:
            self.stats.clear()
            return

        # convert lists of values (collected across all environments and rollout steps on this GPU)
        # into single mean values.
        mean_stats = {}
        for k, v in self.stats.items():
            try:
                mean_stats[k] = np.mean(v)
            except (TypeError, ValueError) as e:
                raise RuntimeError(
                    f"Cannot compute mean for stat '{k}' with value {v!r} (type: {type(v)}). "
                    f"All collected stats must be numeric values or lists of numeric values. "
                    f"Error: {e}"
                ) from e
        self.stats = mean_stats

        weight_stats = {}
        if self.cfg.agent.analyze_weights_interval != 0 and self.epoch % self.cfg.agent.analyze_weights_interval == 0:
            for metrics in self.policy.compute_weight_metrics():
                name = metrics.get("name", "unknown")
                for key, value in metrics.items():
                    if key != "name":
                        weight_stats[f"weights/{key}/{name}"] = value

        elapsed_times = self.timer.get_all_elapsed()
        wall_time = self.timer.get_elapsed()
        train_time = elapsed_times.get("_rollout", 0) + elapsed_times.get("_train", 0)

        lap_times = self.timer.lap_all(self.agent_step)
        wall_time_for_lap = lap_times.pop("global", 0)

        delta_steps = self.timer.get_lap_steps()
        if delta_steps is None:
            delta_steps = self.agent_step
        lap_steps_per_second = delta_steps / wall_time_for_lap if wall_time_for_lap > 0 else 0
        steps_per_second = self.timer.get_rate(self.agent_step) if wall_time > 0 else 0

        # Approximate total values by multiplying by world size
        total_agent_steps = self.agent_step * self._world_size

        # X-axis values for wandb
        metric_stats = {
            "metric/step": total_agent_steps,
            "metric/epoch": self.epoch,
            "metric/total_time": wall_time,
            "metric/train_time": train_time,
        }

        timing_stats = {
            **{
                f"timing_per_epoch/fraction/{op}": lap_elapsed / wall_time_for_lap if wall_time_for_lap > 0 else 0
                for op, lap_elapsed in lap_times.items()
            },
            **{
                f"timing_cumulative/fraction/{op}": elapsed / wall_time if wall_time > 0 else 0
                for op, elapsed in elapsed_times.items()
            },
        }
        total_sps = steps_per_second * self._world_size
        total_lap_sps = lap_steps_per_second * self._world_size

        mean_reward = self.experience.get_mean_reward()
        overview = {
            "sps": total_sps,
            "lap_sps": total_lap_sps,
            "reward": mean_reward,
            "reward_vs_total_time": mean_reward,
        }

        # include custom stats from trainer config
        if hasattr(self.trainer_cfg, "stats") and hasattr(self.trainer_cfg.stats, "overview"):
            for k, v in self.trainer_cfg.stats.overview.items():
                if k in self.stats:
                    overview[v] = self.stats[k]

        for category in self._eval_categories:
            score = self._eval_suite_avgs.get(f"{category}_score", None)
            if score is not None:
                overview[f"{category}_evals"] = score

        losses = self.losses.to_dict()

        # don't plot losses that are unused
        if self.trainer_cfg.l2_reg_loss_coef == 0:
            losses.pop("l2_reg_loss")
        if self.trainer_cfg.l2_init_loss_coef == 0:
            losses.pop("l2_init_loss")
        if not self.kickstarter.enabled:
            losses.pop("ks_action_loss")
            losses.pop("ks_value_loss")

        environment_stats = {f"env_{k.split('/')[0]}/{'/'.join(k.split('/')[1:])}": v for k, v in self.stats.items()}

        parameter_stats = {
            "parameter/learning_rate": self.optimizer.param_groups[0]["lr"],
            "parameter/delta_steps": delta_steps,
            "parameter/num_minibatches": self.experience.num_minibatches,
        }

        # Log everything to wandb
        self.wandb_run.log(
            {
                **{f"overview/{k}": v for k, v in overview.items()},
                **{f"losses/{k}": v for k, v in losses.items()},
                **environment_stats,
                **weight_stats,
                **self._eval_grouped_scores,
                **parameter_stats,
                **timing_stats,
                **metric_stats,
            }
        )

        self._eval_grouped_scores = {}
        self.stats.clear()

    def _compute_advantage(
        self,
        values,
        rewards,
        dones,
        importance_sampling_ratio,
        advantages,
        gamma,
        gae_lambda,
        vtrace_rho_clip,
        vtrace_c_clip,
    ):
        """CUDA kernel for puffer advantage with automatic CPU fallback."""

        # Get correct device for this process
        device = torch.device(self.device) if isinstance(self.device, str) else self.device

        # Move tensors to device and compute advantage
        tensors = [values, rewards, dones, importance_sampling_ratio, advantages]
        tensors = [t.to(device) for t in tensors]
        values, rewards, dones, importance_sampling_ratio, advantages = tensors

        # Create context manager that only applies CUDA device context if needed
        device_context = torch.cuda.device(device) if str(device).startswith("cuda") else nullcontext()
        with device_context:
            torch.ops.pufferlib.compute_puff_advantage(
                values,
                rewards,
                dones,
                importance_sampling_ratio,
                advantages,
                gamma,
                gae_lambda,
                vtrace_rho_clip,
                vtrace_c_clip,
            )

        return advantages

    def _normalize_advantage_distributed(self, adv: torch.Tensor) -> torch.Tensor:
        """Normalize advantages with distributed training support while preserving shape."""
        if not self.trainer_cfg.get("norm_adv", True):
            return adv

        if torch.distributed.is_initialized():
            # Compute local statistics
            adv_flat = adv.view(-1)
            local_sum = einops.rearrange(adv_flat.sum(), "-> 1")
            local_sq_sum = einops.rearrange((adv_flat * adv_flat).sum(), "-> 1")
            local_count = torch.tensor([adv_flat.numel()], dtype=adv.dtype, device=adv.device)

            # Combine statistics for single all_reduce
            stats = einops.rearrange([local_sum, local_sq_sum, local_count], "one float -> (float one)")
            torch.distributed.all_reduce(stats, op=torch.distributed.ReduceOp.SUM)

            # Extract global statistics
            global_sum, global_sq_sum, global_count = stats[0], stats[1], stats[2]
            global_mean = global_sum / global_count
            global_var = (global_sq_sum / global_count) - (global_mean * global_mean)
            global_std = torch.sqrt(global_var.clamp(min=1e-8))

            # Normalize and reshape back
            adv = (adv - global_mean) / (global_std + 1e-8)
        else:
            # Local normalization
            adv = (adv - adv.mean()) / (adv.std() + 1e-8)

        return adv

    def close(self):
        self.vecenv.close()

    def initial_pr_uri(self) -> str:
        return self._initial_pr.uri

    def last_pr_uri(self) -> str:
        return self.last_pr.uri

    def _make_experience_buffer(self):
        """Create experience buffer with tensor-based storage for prioritized sampling."""
        vecenv = self.vecenv
        trainer_cfg = self.trainer_cfg

        # Get environment info
        obs_space = vecenv.single_observation_space
        atn_space = vecenv.single_action_space
        total_agents = vecenv.num_agents

        # Calculate minibatch parameters
        minibatch_size = trainer_cfg.minibatch_size
        max_minibatch_size = trainer_cfg.get("max_minibatch_size", minibatch_size)

        # Get LSTM parameters
        hidden_size = getattr(self.policy, "hidden_size", 256)
        num_lstm_layers = 2  # Default value

        # Try to get actual number of LSTM layers from policy
        if hasattr(self.policy, "components") and "_core_" in self.policy.components:
            lstm_module = self.policy.components["_core_"]
            if hasattr(lstm_module, "_net") and hasattr(lstm_module._net, "num_layers"):
                num_lstm_layers = lstm_module._net.num_layers

        # Create experience buffer
        self.experience = Experience(
            total_agents=total_agents,
            batch_size=self._batch_size,
            bptt_horizon=trainer_cfg.bptt_horizon,
            minibatch_size=self._minibatch_size,
            max_minibatch_size=max_minibatch_size,
            obs_space=obs_space,
            atn_space=atn_space,
            device=self.device,
            hidden_size=hidden_size,
            cpu_offload=trainer_cfg.cpu_offload,
            num_lstm_layers=num_lstm_layers,
            agents_per_batch=getattr(vecenv, "agents_per_batch", None),
        )

    def _make_vecenv(self):
        """Create a vectorized environment."""
        trainer_cfg = self.trainer_cfg

        num_agents = self._curriculum.get_task().env_cfg().game.num_agents

        self.target_batch_size = trainer_cfg.forward_pass_minibatch_target_size // num_agents
        if self.target_batch_size < 2:  # pufferlib bug requires batch size >= 2
            self.target_batch_size = 2

        self.batch_size = (self.target_batch_size // trainer_cfg.num_workers) * trainer_cfg.num_workers
        logger.info(f"forward_pass_batch_size: {self.batch_size}")

        num_envs = self.batch_size * trainer_cfg.async_factor
        logger.info(f"num_envs: {num_envs}")

        if num_envs < 1:
            logger.error(
                f"num_envs = batch_size ({self.batch_size}) * async_factor ({trainer_cfg.async_factor}) "
                f"is {num_envs}, which is less than 1! (Increase trainer.forward_pass_minibatch_target_size)"
            )

        self.vecenv = make_vecenv(
            self._curriculum,
            self.cfg.vectorization,
            num_envs=num_envs,
            batch_size=self.batch_size,
            num_workers=trainer_cfg.num_workers,
            zero_copy=trainer_cfg.zero_copy,
        )

        if self.cfg.seed is None:
            self.cfg.seed = np.random.randint(0, 1000000)

        # Use rank-specific seed for environment reset to ensure different
        # processes generate uncorrelated environments in distributed training
        rank = int(os.environ.get("RANK", 0))
        self.vecenv.async_reset(self.cfg.seed + rank)

    def _load_policy(self, checkpoint, policy_store, metta_grid_env):
        """Load policy from checkpoint, initial_policy.uri, or create new."""
        trainer_cfg = self.trainer_cfg

        for _attempt in range(10):
            if checkpoint.policy_path:
                logger.info(f"Loading policy from checkpoint: {checkpoint.policy_path}")
                return policy_store.policy(checkpoint.policy_path)
            elif (
                hasattr(trainer_cfg, "initial_policy") and getattr(trainer_cfg.initial_policy, "uri", None) is not None
            ):
                initial_uri = trainer_cfg.initial_policy.uri
                logger.info(f"Loading initial policy URI: {initial_uri}")
                return policy_store.policy(initial_uri)
            else:
                policy_path = os.path.join(trainer_cfg.checkpoint_dir, policy_store.make_model_name(0))
                if os.path.exists(policy_path):
                    logger.info(f"Loading policy from checkpoint: {policy_path}")
                    return policy_store.policy(policy_path)
                elif self._master:
                    logger.info(f"Failed to load policy from default checkpoint: {policy_path}. Creating a new policy!")
                    return policy_store.create(metta_grid_env)
            time.sleep(5)

        raise RuntimeError("Failed to load policy after 10 attempts")


class AbortingTrainer(MettaTrainer):
    def __init__(self, *args: Any, **kwargs: Any):
        super().__init__(*args, **kwargs)

    def _on_train_step(self):
        if self.wandb_run is None:
            return

        if "abort" not in wandb.Api().run(self.wandb_run.path).tags:
            return

        logger.info("Abort tag detected. Stopping the run.")
        self.trainer_cfg.total_timesteps = int(self.agent_step)
        self.wandb_run.config.update(
            {"trainer.total_timesteps": self.trainer_cfg.total_timesteps}, allow_val_change=True
        )<|MERGE_RESOLUTION|>--- conflicted
+++ resolved
@@ -383,10 +383,6 @@
             mask = torch.as_tensor(mask)
             num_steps = mask.sum().item()
             self.agent_step += num_steps * self._world_size
-<<<<<<< HEAD
-            total_steps_collected += num_steps
-=======
->>>>>>> 8268df3d
 
             # Convert to tensors once
             o = torch.as_tensor(o).to(device, non_blocking=True)
