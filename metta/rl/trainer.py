import logging
import os
import time
from collections import defaultdict
from contextlib import nullcontext
from typing import Any, Dict, Set
from uuid import UUID

import einops
import numpy as np
import torch
import torch.distributed
import wandb
from heavyball import ForeachMuon
from omegaconf import DictConfig, ListConfig
from pufferlib import unroll_nested_dict

from metta.agent.metta_agent import DistributedMettaAgent, MettaAgent
from metta.agent.policy_state import PolicyState
from metta.agent.policy_store import PolicyStore
from metta.agent.util.debug import assert_shape
from metta.app.stats_client import StatsClient
from metta.eval.eval_stats_db import EvalStatsDB
from metta.rl.experience import Experience
from metta.rl.kickstarter import Kickstarter
from metta.rl.losses import Losses
from metta.rl.policy import PytorchAgent
from metta.rl.torch_profiler import TorchProfiler
from metta.rl.trainer_checkpoint import TrainerCheckpoint
from metta.rl.vecenv import make_vecenv
from metta.sim.simulation import Simulation
from metta.sim.simulation_config import SimulationSuiteConfig, SingleEnvSimulationConfig
from metta.sim.simulation_suite import SimulationSuite
from metta.util.heartbeat import record_heartbeat
from metta.util.wandb.wandb_context import WandbRun
from mettagrid.curriculum import curriculum_from_config_path
from mettagrid.mettagrid_env import MettaGridEnv, dtype_actions
from mettagrid.util.stopwatch import Stopwatch, with_instance_timer

try:
    from pufferlib import _C  # noqa: F401 - Required for torch.ops.pufferlib
except ImportError:
    raise ImportError(
        "Failed to import C/CUDA advantage kernel. If you have non-default PyTorch, "
        "try installing with --no-build-isolation"
    ) from None

torch.set_float32_matmul_precision("high")

# Get rank for logger name
rank = int(os.environ.get("RANK", 0))
local_rank = int(os.environ.get("LOCAL_RANK", 0))
logger = logging.getLogger(f"trainer-{rank}-{local_rank}")


class MettaTrainer:
    def __init__(
        self,
        cfg: DictConfig | ListConfig,
        wandb_run: WandbRun | None,
        policy_store: PolicyStore,
        sim_suite_config: SimulationSuiteConfig,
        stats_client: StatsClient | None,
        **kwargs: Any,
    ):
        self.cfg = cfg
        self.trainer_cfg = trainer_cfg = cfg.trainer

        self.sim_suite_config = sim_suite_config
        self._stats_client = stats_client

        self._master = True
        self._world_size = 1
        self.device: torch.device = cfg.device

        self._batch_size = self.trainer_cfg.batch_size
        self._minibatch_size = self.trainer_cfg.minibatch_size
        if torch.distributed.is_initialized():
            self._master = int(os.environ["RANK"]) == 0
            self._world_size = torch.distributed.get_world_size()

            self._batch_size = trainer_cfg.batch_size // self._world_size
            self._minibatch_size = trainer_cfg.minibatch_size // self._world_size

            logger.info(
                f"Rank: {os.environ['RANK']}, Local rank: {os.environ['LOCAL_RANK']}, World size: {self._world_size}"
            )
            self.device = torch.device(f"cuda:{os.environ['LOCAL_RANK']}")
            logger.info(f"Setting up distributed training on device {self.device}")

        self.torch_profiler = TorchProfiler(self._master, cfg.run_dir, trainer_cfg.profiler_interval_epochs, wandb_run)
        self.losses = Losses()
        self.stats = defaultdict(list)
        self.wandb_run = wandb_run
        self.policy_store = policy_store
        self._current_eval_score: float | None = None
        self._eval_grouped_scores: Dict[str, float] = {}
        self._eval_suite_avgs: Dict[str, float] = {}
        self._eval_categories: Set[str] = set()

        self.timer = Stopwatch(logger)
        self.timer.start()

        curriculum_config = trainer_cfg.get("curriculum", trainer_cfg.get("env", {}))
        env_overrides = DictConfig({"env_overrides": trainer_cfg.env_overrides})
        self._curriculum = curriculum_from_config_path(curriculum_config, env_overrides)
        self._make_vecenv()

        metta_grid_env: MettaGridEnv = self.vecenv.driver_env  # type: ignore
        assert isinstance(metta_grid_env, MettaGridEnv), (
            f"vecenv.driver_env type {type(metta_grid_env).__name__} is not MettaGridEnv"
        )

        logger.info("Loading checkpoint")
        os.makedirs(trainer_cfg.checkpoint_dir, exist_ok=True)

        checkpoint = TrainerCheckpoint.load(cfg.run_dir)

        agent = None
        load_policy_attempts = 10
        while agent is None and load_policy_attempts > 0:
            # Check if we're explicitly requesting an external PyTorch agent
            # This should take precedence over existing checkpoints
            initial_policy_uri = cfg.trainer.initial_policy.uri
            # Fallback to top-level policy_uri if trainer.initial_policy.uri is not set
            if initial_policy_uri is None and hasattr(cfg, "policy_uri"):
                initial_policy_uri = cfg.policy_uri

            if initial_policy_uri is not None and initial_policy_uri.startswith("pytorch://"):
                logger.info(f"Loading external PyTorch agent from URI: {initial_policy_uri}")
                # Use the URI directly since policy_store.policy expects a string or config
                agent = policy_store.policy(initial_policy_uri)
            elif checkpoint.policy_path:
                logger.info(f"Loading policy from checkpoint: {checkpoint.policy_path}")
                try:
                    agent = policy_store.policy(checkpoint.policy_path)
                    if "average_reward" in checkpoint.extra_args:
                        self.average_reward = checkpoint.extra_args["average_reward"]
                except ValueError as e:
                    if "No policies found at" in str(e):
                        logger.info(f"No policies found at {checkpoint.policy_path}")
                        agent = None
                    else:
                        raise
            elif initial_policy_uri is not None:
                logger.info(f"Loading initial policy URI: {initial_policy_uri}")
                try:
                    agent = policy_store.policy(initial_policy_uri)
                except ValueError as e:
                    if "No policies found at" in str(e):
                        logger.info(f"No policies found at {initial_policy_uri}")
                        # Continue to try other methods
                        agent = None
                    else:
                        raise
            else:
                policy_path = os.path.join(cfg.trainer.checkpoint_dir, policy_store.make_model_name(0))

                if os.path.exists(policy_path):
                    logger.info(f"Loading policy from checkpoint: {policy_path}")
                    try:
                        agent = policy_store.policy(policy_path)
                    except ValueError as e:
                        if "No policies found at" in str(e):
                            logger.info(f"No policies found at {policy_path}")
                            agent = None
                        else:
                            raise
                elif self._master:
                    logger.info(f"Failed to load policy from default checkpoint: {policy_path}. Creating a new policy!")
                    agent = policy_store.create(metta_grid_env)

            # If all loading attempts failed and we're the master, create a new policy
            if agent is None and self._master:
                logger.info("All policy loading attempts failed. Creating a new policy!")
                agent = policy_store.create(metta_grid_env)

            if agent is not None:
                break
            load_policy_attempts -= 1
            time.sleep(5)

        assert agent is not None, "No policy found"

        if self._master:
            logger.info(f"MettaTrainer loaded: {agent.model}")

        self._initial_agent = agent
        self.last_agent = agent
        self.policy = agent.to(self.device)
        self.uncompiled_policy = self.policy

        # Note that these fields are specific to MettaGridEnv, which is why we can't keep
        # self.vecenv.driver_env as just the parent class pufferlib.PufferEnv
        actions_names = metta_grid_env.action_names
        actions_max_params = metta_grid_env.max_action_args

        # Activate actions for the current environment, regardless of model type
        self.policy.activate_actions(actions_names, actions_max_params, self.device)

        if torch.distributed.is_initialized():
            logger.info(f"Initializing DistributedDataParallel on device {self.device}")
            self._original_policy = self.policy
            self.policy = DistributedMettaAgent(self.policy, self.device)

        if self.trainer_cfg.compile:
            logger.info("Compiling policy")
            self.policy = torch.compile(self.policy, mode=trainer_cfg.compile_mode)

        self.kickstarter = Kickstarter(cfg, policy_store, actions_names, actions_max_params)

        self._make_experience_buffer()

        self.agent_step = checkpoint.agent_step
        self.epoch = checkpoint.epoch

        self._stats_epoch_start = self.epoch
        self._stats_epoch_id: UUID | None = None
        self._stats_run_id: UUID | None = None

        # Optimizer
        optimizer_type = getattr(trainer_cfg.optimizer, "type", "adam")
        assert optimizer_type in ("adam", "muon"), f"Optimizer type must be 'adam' or 'muon', got {optimizer_type}"
        opt_cls = torch.optim.Adam if optimizer_type == "adam" else ForeachMuon
        self.optimizer = opt_cls(
            self.policy.parameters(),
            lr=trainer_cfg.optimizer.learning_rate,
            betas=(trainer_cfg.optimizer.beta1, trainer_cfg.optimizer.beta2),
            eps=trainer_cfg.optimizer.eps,
            weight_decay=trainer_cfg.optimizer.weight_decay,
        )

        # validate that policy matches environment
        self.metta_agent: MettaAgent | DistributedMettaAgent = self.policy  # type: ignore
        assert isinstance(self.metta_agent, (MettaAgent, DistributedMettaAgent, PytorchAgent)), self.metta_agent
        _env_shape = metta_grid_env.single_observation_space.shape
        environment_shape = tuple(_env_shape) if isinstance(_env_shape, list) else _env_shape

        # For brain models, check that the observation space of a component matches the env
        # External PyTorch agents may expect different observation formats (e.g., non-tokenized)
        # so we skip validation for them
        if hasattr(self.metta_agent, "model_type") and self.metta_agent.model_type == "brain":
            found_match = False
            for component_name, component in self.metta_agent.components.items():
                if hasattr(component, "_obs_shape"):
                    found_match = True
                    component_shape = (
                        tuple(component._obs_shape) if isinstance(component._obs_shape, list) else component._obs_shape
                    )
                    if component_shape != environment_shape:
                        raise ValueError(
                            f"Observation space mismatch error:\n"
                            f"[policy] component_name: {component_name}\n"
                            f"[policy] component_shape: {component_shape}\n"
                            f"environment_shape: {environment_shape}\n"
                        )

            if not found_match:
                raise ValueError(
                    "No component with observation shape found in BrainPolicy. "
                    f"Environment observation shape: {environment_shape}"
                )
        elif isinstance(self.metta_agent, PytorchAgent):
            # External PyTorch agents handle their own observation space expectations
            logger.info(
                f"External PyTorch agent loaded. Environment provides observations in shape {environment_shape}. "
                "PyTorch agents handle their own observation space conversion if needed."
            )

        self.lr_scheduler = None
        if hasattr(trainer_cfg, "lr_scheduler") and getattr(trainer_cfg.lr_scheduler, "enabled", False):
            self.lr_scheduler = torch.optim.lr_scheduler.CosineAnnealingLR(
                self.optimizer, T_max=trainer_cfg.total_timesteps // trainer_cfg.batch_size
            )

        if checkpoint.agent_step > 0 and checkpoint.optimizer_state_dict is not None:
            # Only load optimizer state if we're continuing with the same type of model
            # to avoid parameter mismatch when switching between BrainPolicy and PyTorch agents
            try:
                self.optimizer.load_state_dict(checkpoint.optimizer_state_dict)
            except ValueError as e:
                logger.warning(
                    f"Could not load optimizer state dict, likely due to model architecture change: {e}. "
                    "Starting with fresh optimizer state."
                )

        if wandb_run and self._master:
            # Define metrics (wandb x-axis values)
            metrics = ["step", "epoch", "total_time", "train_time"]
            for metric in metrics:
                wandb_run.define_metric(f"metric/{metric}")

            # set the default x-axis to be step count
            for k in ["overview", "env", "losses", "performance"]:
                wandb_run.define_metric(f"{k}/*", step_metric="metric/step")

            # set up plots that do not use steps as the x-axis
            metric_overrides = [
                ("overview/reward_vs_total_time", "metric/total_time"),
            ]

            for metric_name, step_metric in metric_overrides:
                wandb_run.define_metric(metric_name, step_metric=step_metric)

        logger.info(f"MettaTrainer initialization complete on device: {self.device}")

    def train(self) -> None:
        logger.info("Starting training")
        trainer_cfg = self.trainer_cfg

        # it doesn't make sense to evaluate more often than checkpointing since we need a saved policy to evaluate
        if trainer_cfg.evaluate_interval != 0 and trainer_cfg.evaluate_interval < trainer_cfg.checkpoint_interval:
            raise ValueError("evaluate_interval must be at least as large as checkpoint_interval")

        if self._stats_client is not None:
            name = self.wandb_run.name if self.wandb_run is not None and self.wandb_run.name is not None else "unknown"
            url = self.wandb_run.url if self.wandb_run is not None else None
            self._stats_run_id = self._stats_client.create_training_run(name=name, attributes={}, url=url).id

        logger.info(f"Training on {self.device}")
        while self.agent_step < trainer_cfg.total_timesteps:
            steps_before = self.agent_step

            with self.torch_profiler:
                self._rollout()
                self._train()

            # Processing stats
            self._process_stats()

            rollout_time = self.timer.get_last_elapsed("_rollout")
            train_time = self.timer.get_last_elapsed("_train")
            stats_time = self.timer.get_last_elapsed("_process_stats")
            steps_calculated = self.agent_step - steps_before

            total_time = train_time + rollout_time + stats_time
            steps_per_sec = steps_calculated / total_time

            train_pct = (train_time / total_time) * 100
            rollout_pct = (rollout_time / total_time) * 100
            stats_pct = (stats_time / total_time) * 100

            logger.info(
                f"Epoch {self.epoch} - "
                f"{steps_per_sec:.0f} steps/sec "
                f"({train_pct:.0f}% train / {rollout_pct:.0f}% rollout / {stats_pct:.0f}% stats)"
            )
            record_heartbeat()

            # Checkpointing trainer
            if self.epoch % trainer_cfg.checkpoint_interval == 0:
                self._checkpoint_trainer()

            if trainer_cfg.evaluate_interval != 0 and self.epoch % trainer_cfg.evaluate_interval == 0:
                self._evaluate_policy()

            self.torch_profiler.on_epoch_end(self.epoch)

            if self.epoch % trainer_cfg.wandb_checkpoint_interval == 0:
                self._save_policy_to_wandb()

            if (
                self.cfg.agent.l2_init_weight_update_interval != 0
                and self.epoch % self.cfg.agent.l2_init_weight_update_interval == 0
            ):
                self.policy.update_l2_init_weight_copy()

            if trainer_cfg.replay_interval != 0 and self.epoch % trainer_cfg.replay_interval == 0:
                self._generate_and_upload_replay()

            self._on_train_step()

        timing_summary = self.timer.get_all_summaries()
        logger.info("Training complete!")
        for name, summary in timing_summary.items():
            logger.info(f"  {name}: {self.timer.format_time(summary['total_elapsed'])}")

        self._checkpoint_trainer()
        self._save_policy_to_wandb()

    @with_instance_timer("_evaluate_policy", log_level=logging.INFO)
    def _evaluate_policy(self):
        if not self._master:
            return

        if self._stats_run_id is not None and self._stats_client is not None:
            self._stats_epoch_id = self._stats_client.create_epoch(
                run_id=self._stats_run_id,
                start_training_epoch=self._stats_epoch_start,
                end_training_epoch=self.epoch,
                attributes={},
            ).id
            self._stats_epoch_start = self.epoch + 1

        logger.info(f"Simulating policy: {self.last_agent.uri} with config: {self.sim_suite_config}")
        sim = SimulationSuite(
            config=self.sim_suite_config,
            policy_agent=self.last_agent,
            policy_store=self.policy_store,
            device=self.device,
            vectorization=self.cfg.vectorization,
            stats_dir="/tmp/stats",
            stats_client=self._stats_client,
            stats_epoch_id=self._stats_epoch_id,
        )
        result = sim.simulate()
        stats_db = EvalStatsDB.from_sim_stats_db(result.stats_db)

        logger.info("Simulation complete")

        self._eval_categories: Set[str] = set()
        for sim_name in self.sim_suite_config.simulations.keys():
            self._eval_categories.add(sim_name.split("/")[0])
        self._eval_suite_avgs = {}

        # Compute scores for each evaluation category
        for category in self._eval_categories:
            score = stats_db.get_average_metric_by_filter("reward", self.last_agent, f"sim_name LIKE '%{category}%'")
            logger.info(f"{category} score: {score}")
            record_heartbeat()
            # Only add the score if we got a non-None result
            if score is not None:
                self._eval_suite_avgs[f"{category}_score"] = score
            else:
                self._eval_suite_avgs[f"{category}_score"] = 0.0

        # Get overall score (average of all rewards)
        overall_score = stats_db.get_average_metric_by_filter("reward", self.last_agent)
        self._current_eval_score = overall_score if overall_score is not None else 0.0
        all_scores = stats_db.simulation_scores(self.last_agent, "reward")

        # Categorize scores by environment type
        self._eval_grouped_scores = {}
        # Process each score and assign to the right category
        for (_, sim_name, _), score in all_scores.items():
            for category in self._eval_categories:
                if category in sim_name.lower():
                    self._eval_grouped_scores[f"{category}/{sim_name.split('/')[-1]}"] = score

    def _on_train_step(self):
        pass

    @with_instance_timer("_rollout")
    def _rollout(self):
        experience = self.experience
        trainer_cfg = self.trainer_cfg

        policy = self.policy
        infos = defaultdict(list)
        experience.reset_for_rollout()

        while not experience.ready_for_training:
            with self.timer("_rollout.env"):
                o, r, d, t, info, env_id, mask = self.vecenv.recv()
                if trainer_cfg.require_contiguous_env_ids:
                    raise ValueError(
                        "We are assuming contiguous eng id is always False. async_factor == num_workers = "
                        f"{trainer_cfg.async_factor} != {trainer_cfg.num_workers}"
                    )

                training_env_id = slice(env_id[0], env_id[-1] + 1)

            num_steps = sum(mask)
            self.agent_step += num_steps * self._world_size

            o = torch.as_tensor(o)
            r = torch.as_tensor(r)
            d = torch.as_tensor(d)
            t = torch.as_tensor(t)

            with torch.no_grad():
                state = PolicyState()

                lstm_state = experience.get_lstm_state(training_env_id.start)
                if lstm_state is not None:
                    state.lstm_h = lstm_state["lstm_h"]
                    state.lstm_c = lstm_state["lstm_c"]

                o_device = o.to(self.device, non_blocking=True)
                actions, selected_action_log_probs, _, value, _ = policy(o_device, state)

                if __debug__:
                    assert_shape(selected_action_log_probs, ("BT",), "selected_action_log_probs")
                    assert_shape(actions, ("BT", 2), "actions")

                lstm_state_to_store = None
                if trainer_cfg.get("use_rnn", True) and state.lstm_h is not None:
                    lstm_state_to_store = {"lstm_h": state.lstm_h, "lstm_c": state.lstm_c}

                if self.device == "cuda":
                    torch.cuda.synchronize()

            value = value.flatten()
            mask = torch.as_tensor(mask)  # * policy.mask)

            experience.store(
                obs=o if trainer_cfg.cpu_offload else o_device,
                actions=actions,
                logprobs=selected_action_log_probs,
                rewards=r.to(self.device, non_blocking=True),
                dones=d.to(self.device, non_blocking=True),
                truncations=t.to(self.device, non_blocking=True),
                values=value,
                env_id=training_env_id,
                mask=mask,
                lstm_state=lstm_state_to_store,
            )

            # At this point, infos contains lists of values collected across:
            # 1. Multiple vectorized environments managed by this GPU's vecenv
            # 2. Multiple rollout steps (until experience buffer is full)
            #
            # - Some stats (like "episode/reward") appear only when episodes complete
            # - Other stats might appear every step
            #
            # These will later be averaged in _process_stats() to get mean values
            # across all environments on this GPU. Stats from other GPUs (if using
            # distributed training) are handled separately and not aggregated here.

            for i in info:
                for k, v in unroll_nested_dict(i):
                    infos[k].append(v)

            with self.timer("_rollout.env"):
                actions_np = actions.cpu().numpy().astype(dtype_actions)
                self.vecenv.send(actions_np)

        for k, v in infos.items():
            if isinstance(v, np.ndarray):
                v = v.tolist()

            if isinstance(v, list):
                if k not in self.stats:
                    self.stats[k] = []
                self.stats[k].extend(v)
            else:
                if k not in self.stats:
                    self.stats[k] = v
                else:
                    try:
                        self.stats[k] += v
                    except TypeError:
                        self.stats[k] = [self.stats[k], v]  # fallback: bundle as list

        # TODO: Better way to enable multiple collects
        return self.stats, infos

    @with_instance_timer("_train")
    def _train(self):
        experience = self.experience
        trainer_cfg = self.trainer_cfg

        self.losses.zero()

        prio_cfg = trainer_cfg.get("prioritized_experience_replay", {})
        vtrace_cfg = trainer_cfg.get("vtrace", {})

        # Reset importance sampling ratios
        experience.reset_importance_sampling_ratios()

        # Prioritized sampling parameters
        b0 = prio_cfg.get("prio_beta0", 0.6)
        a = prio_cfg.get("prio_alpha", 0.0)
        total_epochs = max(1, trainer_cfg.total_timesteps // trainer_cfg.batch_size)
        anneal_beta = b0 + (1 - b0) * a * self.epoch / total_epochs

        # Compute advantages using puff_advantage
        advantages = torch.zeros(experience.values.shape, device=self.device)

        # Initial importance sampling ratio is all ones
        initial_importance_sampling_ratio = torch.ones_like(experience.values)

        advantages = self._compute_advantage(
            experience.values,
            experience.rewards,
            experience.dones,
            initial_importance_sampling_ratio,
            advantages,
            trainer_cfg.gamma,
            trainer_cfg.gae_lambda,
            vtrace_cfg.get("vtrace_rho_clip", 1.0),
            vtrace_cfg.get("vtrace_c_clip", 1.0),
        )

        # Optimizing the policy and value network
        _total_minibatches = experience.num_minibatches * trainer_cfg.update_epochs
        minibatch_idx = 0

        for _epoch in range(trainer_cfg.update_epochs):
            for _ in range(experience.num_minibatches):
                minibatch = experience.sample_minibatch(
                    advantages=advantages,
                    prio_alpha=a,
                    prio_beta=anneal_beta,
                    minibatch_idx=minibatch_idx,
                    total_minibatches=_total_minibatches,
                )

                obs = minibatch["obs"]
                if not trainer_cfg.get("use_rnn", True):
                    obs = obs.reshape(-1, *self.vecenv.single_observation_space.shape)

                lstm_state = PolicyState()
                _, new_logprobs, entropy, newvalue, full_logprobs = self.policy(
                    obs, lstm_state, action=minibatch["actions"]
                )

                new_logprobs = new_logprobs.reshape(minibatch["logprobs"].shape)
                logratio = new_logprobs - minibatch["logprobs"]
                importance_sampling_ratio = logratio.exp()
                experience.update_ratio(minibatch["indices"], importance_sampling_ratio)

                with torch.no_grad():
                    approx_kl = ((importance_sampling_ratio - 1) - logratio).mean()
                    clipfrac = ((importance_sampling_ratio - 1.0).abs() > trainer_cfg.clip_coef).float().mean()

                # Re-compute advantages with new ratios (V-trace)
                adv = self._compute_advantage(
                    minibatch["values"],
                    minibatch["rewards"],
                    minibatch["dones"],
                    importance_sampling_ratio,
                    minibatch["advantages"],
                    trainer_cfg.gamma,
                    trainer_cfg.gae_lambda,
                    vtrace_cfg.get("vtrace_rho_clip", 1.0),
                    vtrace_cfg.get("vtrace_c_clip", 1.0),
                )

                # Normalize advantages with distributed support, then apply prioritized weights
                adv = self._normalize_advantage_distributed(adv)
                adv = minibatch["prio_weights"] * adv

                # Policy loss
                pg_loss1 = -adv * importance_sampling_ratio
                pg_loss2 = -adv * torch.clamp(
                    importance_sampling_ratio, 1 - trainer_cfg.clip_coef, 1 + trainer_cfg.clip_coef
                )
                pg_loss = torch.max(pg_loss1, pg_loss2).mean()

                # Value loss
                newvalue_reshaped = newvalue.view(minibatch["returns"].shape)
                if trainer_cfg.clip_vloss:
                    v_loss_unclipped = (newvalue_reshaped - minibatch["returns"]) ** 2
                    v_clipped = minibatch["values"] + torch.clamp(
                        newvalue_reshaped - minibatch["values"],
                        -trainer_cfg.get("vf_clip_coef", 0.1),
                        trainer_cfg.get("vf_clip_coef", 0.1),
                    )
                    v_loss_clipped = (v_clipped - minibatch["returns"]) ** 2
                    v_loss = 0.5 * torch.max(v_loss_unclipped, v_loss_clipped).mean()
                else:
                    v_loss = 0.5 * ((newvalue_reshaped - minibatch["returns"]) ** 2).mean()

                entropy_loss = entropy.mean()

                ks_action_loss, ks_value_loss = self.kickstarter.loss(
                    self.agent_step, full_logprobs, newvalue, obs, teacher_lstm_state=[]
                )

                l2_reg_loss = torch.tensor(0.0, device=self.device)
                if trainer_cfg.l2_reg_loss_coef > 0:
                    l2_reg_loss = trainer_cfg.l2_reg_loss_coef * self.policy.l2_reg_loss().to(self.device)

                l2_init_loss = torch.tensor(0.0, device=self.device)
                if trainer_cfg.l2_init_loss_coef > 0:
                    l2_init_loss = trainer_cfg.l2_init_loss_coef * self.policy.l2_init_loss().to(self.device)

                loss = (
                    pg_loss
                    - trainer_cfg.ent_coef * entropy_loss
                    + v_loss * trainer_cfg.vf_coef
                    + l2_reg_loss
                    + l2_init_loss
                    + ks_action_loss
                    + ks_value_loss
                )

                experience.update_values(minibatch["indices"], newvalue.view(minibatch["values"].shape))

                if self.losses is None:
                    raise ValueError("self.losses is None")

                # Update loss tracking for logging
                self.losses.policy_loss_sum += pg_loss.item()
                self.losses.value_loss_sum += v_loss.item()
                self.losses.entropy_sum += entropy_loss.item()
                self.losses.approx_kl_sum += approx_kl.item()
                self.losses.clipfrac_sum += clipfrac.item()
                self.losses.l2_reg_loss_sum += l2_reg_loss.item() if torch.is_tensor(l2_reg_loss) else l2_reg_loss
                self.losses.l2_init_loss_sum += l2_init_loss.item() if torch.is_tensor(l2_init_loss) else l2_init_loss
                self.losses.ks_action_loss_sum += ks_action_loss.item()
                self.losses.ks_value_loss_sum += ks_value_loss.item()
                self.losses.importance_sum += importance_sampling_ratio.mean().item()
                self.losses.minibatches_processed += 1

                self.optimizer.zero_grad()
                loss.backward()
                if (minibatch_idx + 1) % self.experience.accumulate_minibatches == 0:
                    torch.nn.utils.clip_grad_norm_(self.policy.parameters(), trainer_cfg.max_grad_norm)
                    self.optimizer.step()

                    if self.cfg.agent.clip_range > 0:
                        self.policy.clip_weights()

                    if self.device == "cuda":
                        torch.cuda.synchronize()

                minibatch_idx += 1
                # end loop over minibatches

            self.epoch += 1

            # check early exit if we have reached target_kl
            if trainer_cfg.target_kl is not None:
                average_approx_kl = self.losses.approx_kl_sum / self.losses.minibatches_processed
                if average_approx_kl > trainer_cfg.target_kl:
                    break
            # end loop over epochs

        if self.lr_scheduler is not None:
            self.lr_scheduler.step()

        # Calculate explained variance
        y_pred = experience.values.flatten()
        y_true = advantages.flatten() + experience.values.flatten()
        var_y = y_true.var()
        explained_var = torch.nan if var_y == 0 else 1 - (y_true - y_pred).var() / var_y
        self.losses.explained_variance = explained_var.item() if torch.is_tensor(explained_var) else float("nan")

    def _checkpoint_trainer(self):
        if not self._master:
            return

        agent = self._checkpoint_policy()

        extra_args = {}
        if self.kickstarter.enabled and self.kickstarter.teacher_uri is not None:
            extra_args["teacher_pr_uri"] = self.kickstarter.teacher_uri

        checkpoint = TrainerCheckpoint(
            agent_step=self.agent_step,
            epoch=self.epoch,
            total_agent_step=self.agent_step * torch.distributed.get_world_size()
            if torch.distributed.is_initialized()
            else self.agent_step,
            optimizer_state_dict=self.optimizer.state_dict(),
            policy_path=agent.local_path if agent else None,
            extra_args=extra_args,
        )
        checkpoint.save(self.cfg.run_dir)

    def _checkpoint_policy(self) -> MettaAgent | None:
        if not self._master:
            return None

        metta_grid_env: MettaGridEnv = self.vecenv.driver_env  # type: ignore
        assert isinstance(metta_grid_env, MettaGridEnv), "vecenv.driver_env must be a MettaGridEnv for checkpointing"

        name = self.policy_store.make_model_name(self.epoch)

        generation = 0
        if self._initial_agent:
            generation = self._initial_agent.metadata.get("generation", 0) + 1

        training_time = self.timer.get_elapsed("_rollout") + self.timer.get_elapsed("_train")

        # Get the actual MettaAgent (unwrap from DistributedMettaAgent if needed)
        agent_to_save = self.uncompiled_policy
        if isinstance(agent_to_save, DistributedMettaAgent):
            agent_to_save = agent_to_save.module

        # Ensure we have a MettaAgent
        if not isinstance(agent_to_save, MettaAgent):
            logger.error(f"Cannot save non-MettaAgent policy of type {type(agent_to_save)}")
            return None

        self.last_agent = self.policy_store.save(
            name,
            os.path.join(self.trainer_cfg.checkpoint_dir, name),
            agent_to_save,
            metadata={
                "agent_step": self.agent_step,
                "epoch": self.epoch,
                "run": self.cfg.run,
                "action_names": metta_grid_env.action_names,
                "generation": generation,
                "initial_uri": self._initial_agent.uri,
                "train_time": training_time,
                "score": self._current_eval_score,
                "eval_scores": self._eval_suite_avgs,
            },
        )
        # this is hacky, but otherwise the initial_agent points
        # at the same policy as the last_agent
        return self.last_agent

    def _save_policy_to_wandb(self):
        if not self._master:
            return

        if self.wandb_run is None:
            return

        agent = self._checkpoint_policy()
        if agent is not None:
            self.policy_store.add_to_wandb_run(self.wandb_run.name, agent)

    @with_instance_timer("_generate_and_upload_replay", log_level=logging.INFO)
    def _generate_and_upload_replay(self):
        if self._master:
            replay_sim_config = SingleEnvSimulationConfig(
                env="/env/mettagrid/mettagrid",
                num_episodes=1,
                env_overrides=self._curriculum.get_task().env_cfg(),
            )

            replay_simulator = Simulation(
                name=f"replay_{self.epoch}",
                config=replay_sim_config,
                policy_agent=self.last_agent,
                policy_store=self.policy_store,
                device=self.device,
                vectorization=self.cfg.vectorization,
                replay_dir=self.trainer_cfg.replay_dir,
            )
            results = replay_simulator.simulate()

            if self.wandb_run is not None:
                replay_urls = results.stats_db.get_replay_urls(
                    policy_key=self.last_agent.key(), policy_version=self.last_agent.version()
                )
                if len(replay_urls) > 0:
                    replay_url = replay_urls[0]
                    player_url = "https://metta-ai.github.io/metta/?replayUrl=" + replay_url
                    link_summary = {
                        "replays/link": wandb.Html(f'<a href="{player_url}">MetaScope Replay (Epoch {self.epoch})</a>')
                    }
                    if self.wandb_run is not None:
                        self.wandb_run.log(link_summary)

    @with_instance_timer("_process_stats")
    def _process_stats(self):
        if not self.wandb_run or not self._master:
            self.stats.clear()
            return

        # convert lists of values (collected across all environments and rollout steps on this GPU)
        # into single mean values.
        mean_stats = {}
        for k, v in self.stats.items():
            try:
                mean_stats[k] = np.mean(v)
            except (TypeError, ValueError) as e:
                raise RuntimeError(
                    f"Cannot compute mean for stat '{k}' with value {v!r} (type: {type(v)}). "
                    f"All collected stats must be numeric values or lists of numeric values. "
                    f"Error: {e}"
                ) from e
        self.stats = mean_stats

        weight_stats = {}
        if self.cfg.agent.analyze_weights_interval != 0 and self.epoch % self.cfg.agent.analyze_weights_interval == 0:
            for metrics in self.policy.compute_weight_metrics():
                name = metrics.get("name", "unknown")
                for key, value in metrics.items():
                    if key != "name":
                        weight_stats[f"weights/{key}/{name}"] = value

        elapsed_times = self.timer.get_all_elapsed()
        wall_time = self.timer.get_elapsed()
        train_time = elapsed_times.get("_rollout", 0) + elapsed_times.get("_train", 0)

        # X-axis values for wandb
        metric_stats = {
            "metric/step": self.agent_step,
            "metric/epoch": self.epoch,
            "metric/total_time": wall_time,
            "metric/train_time": train_time,
        }
        lap_times = self.timer.lap_all(self.agent_step)
        wall_time_for_lap = lap_times.pop("global", 0)

        timing_stats = {
            **{
                f"timing_per_epoch/fraction/{op}": lap_elapsed / wall_time_for_lap if wall_time_for_lap > 0 else 0
                for op, lap_elapsed in lap_times.items()
            },
            **{
                f"timing_cumulative/fraction/{op}": elapsed / wall_time if wall_time > 0 else 0
                for op, elapsed in elapsed_times.items()
            },
        }

        delta_steps = self.timer.get_lap_steps()
        if delta_steps is None:
            delta_steps = self.agent_step
        lap_steps_per_second = delta_steps / wall_time_for_lap if wall_time_for_lap > 0 else 0
        steps_per_second = self.timer.get_rate(self.agent_step) if wall_time > 0 else 0

        mean_reward = self.experience.get_mean_reward()
        overview = {
            "sps": steps_per_second,
            "lap_sps": lap_steps_per_second,
            "reward": mean_reward,
            "reward_vs_total_time": mean_reward,
        }

        # include custom stats from trainer config
        if hasattr(self.trainer_cfg, "stats") and hasattr(self.trainer_cfg.stats, "overview"):
            for k, v in self.trainer_cfg.stats.overview.items():
                if k in self.stats:
                    overview[v] = self.stats[k]

        for category in self._eval_categories:
            score = self._eval_suite_avgs.get(f"{category}_score", None)
            if score is not None:
                overview[f"{category}_evals"] = score

        losses = self.losses.to_dict()

        # don't plot losses that are unused
        if self.trainer_cfg.l2_reg_loss_coef == 0:
            losses.pop("l2_reg_loss")
        if self.trainer_cfg.l2_init_loss_coef == 0:
            losses.pop("l2_init_loss")
        if not self.kickstarter.enabled:
            losses.pop("ks_action_loss")
            losses.pop("ks_value_loss")

        environment_stats = {f"env_{k.split('/')[0]}/{'/'.join(k.split('/')[1:])}": v for k, v in self.stats.items()}

        parameter_stats = {
            "parameter/learning_rate": self.optimizer.param_groups[0]["lr"],
            "parameter/delta_steps": delta_steps,
            "parameter/num_minibatches": self.experience.num_minibatches,
        }

        # Log everything to wandb
        self.wandb_run.log(
            {
                **{f"overview/{k}": v for k, v in overview.items()},
                **{f"losses/{k}": v for k, v in losses.items()},
                **environment_stats,
                **weight_stats,
                **self._eval_grouped_scores,
                **parameter_stats,
                **timing_stats,
                **metric_stats,
            }
        )

        self._eval_grouped_scores = {}
        self.stats.clear()

    def _compute_advantage(
        self,
        values,
        rewards,
        dones,
        importance_sampling_ratio,
        advantages,
        gamma,
        gae_lambda,
        vtrace_rho_clip,
        vtrace_c_clip,
    ):
        """CUDA kernel for puffer advantage with automatic CPU fallback."""

        # Get correct device for this process
        device = torch.device(self.device) if isinstance(self.device, str) else self.device
        if torch.distributed.is_initialized() and str(device).startswith("cuda"):
            device = torch.device(f"cuda:{int(os.environ.get('LOCAL_RANK', 0))}")

        # Move tensors to device and compute advantage
        tensors = [values, rewards, dones, importance_sampling_ratio, advantages]
        tensors = [t.to(device) for t in tensors]
        values, rewards, dones, importance_sampling_ratio, advantages = tensors

        # Create context manager that only applies CUDA device context if needed
        device_context = torch.cuda.device(device) if str(device).startswith("cuda") else nullcontext()
        with device_context:
            torch.ops.pufferlib.compute_puff_advantage(
                values,
                rewards,
                dones,
                importance_sampling_ratio,
                advantages,
                gamma,
                gae_lambda,
                vtrace_rho_clip,
                vtrace_c_clip,
            )

        return advantages

    def _normalize_advantage_distributed(self, adv: torch.Tensor) -> torch.Tensor:
        """Normalize advantages with distributed training support while preserving shape."""
        if not self.trainer_cfg.get("norm_adv", True):
            return adv

        if torch.distributed.is_initialized():
            # Compute local statistics
            adv_flat = adv.view(-1)
            local_sum = einops.rearrange(adv_flat.sum(), "-> 1")
            local_sq_sum = einops.rearrange((adv_flat * adv_flat).sum(), "-> 1")
            local_count = torch.tensor([adv_flat.numel()], dtype=adv.dtype, device=adv.device)

            # Combine statistics for single all_reduce
            stats = einops.rearrange([local_sum, local_sq_sum, local_count], "one float -> (float one)")
            torch.distributed.all_reduce(stats, op=torch.distributed.ReduceOp.SUM)

            # Extract global statistics
            global_sum, global_sq_sum, global_count = stats[0], stats[1], stats[2]
            global_mean = global_sum / global_count
            global_var = (global_sq_sum / global_count) - (global_mean * global_mean)
            global_std = torch.sqrt(global_var.clamp(min=1e-8))

            # Normalize and reshape back
            adv = (adv - global_mean) / (global_std + 1e-8)
        else:
            # Local normalization
            adv = (adv - adv.mean()) / (adv.std() + 1e-8)

        return adv

    def close(self):
        self.vecenv.close()

    def initial_agent_uri(self) -> str:
        return self._initial_agent.uri

    def last_agent_uri(self) -> str:
        return self.last_agent.uri

    def _make_experience_buffer(self):
        """Create experience buffer with tensor-based storage for prioritized sampling."""
        vecenv = self.vecenv
        trainer_cfg = self.trainer_cfg

        # Get environment info
        obs_space = vecenv.single_observation_space
        atn_space = vecenv.single_action_space
        total_agents = vecenv.num_agents

        # Calculate minibatch parameters
        minibatch_size = trainer_cfg.minibatch_size
        max_minibatch_size = trainer_cfg.get("max_minibatch_size", minibatch_size)

        # Get LSTM parameters if using RNN
        use_rnn = trainer_cfg.get("use_rnn", True)
        hidden_size = getattr(self.policy, "hidden_size", 256)
        num_lstm_layers = 2  # Default value

        # Try to get actual number of LSTM layers from policy
        if hasattr(self.policy, "components") and "_core_" in self.policy.components:
            lstm_module = self.policy.components["_core_"]
            if hasattr(lstm_module, "_net") and hasattr(lstm_module._net, "num_layers"):
                num_lstm_layers = lstm_module._net.num_layers

        # Create experience buffer
        self.experience = Experience(
            total_agents=total_agents,
            batch_size=self._batch_size,
            bptt_horizon=trainer_cfg.bptt_horizon,
            minibatch_size=self._minibatch_size,
            max_minibatch_size=max_minibatch_size,
            obs_space=obs_space,
            atn_space=atn_space,
            device=self.device,
            use_rnn=use_rnn,
            hidden_size=hidden_size,
            cpu_offload=trainer_cfg.cpu_offload,
            num_lstm_layers=num_lstm_layers,
            agents_per_batch=getattr(vecenv, "agents_per_batch", None),
        )

    def _make_vecenv(self):
        """Create a vectorized environment."""
        trainer_cfg = self.trainer_cfg

        num_agents = self._curriculum.get_task().env_cfg().game.num_agents

        self.target_batch_size = trainer_cfg.forward_pass_minibatch_target_size // num_agents
        if self.target_batch_size < 2:  # pufferlib bug requires batch size >= 2
            self.target_batch_size = 2

        self.batch_size = (self.target_batch_size // trainer_cfg.num_workers) * trainer_cfg.num_workers
        logger.info(f"forward_pass_batch_size: {self.batch_size}")

        num_envs = self.batch_size * trainer_cfg.async_factor
        logger.info(f"num_envs: {num_envs}")

        if num_envs < 1:
            logger.error(
                f"num_envs = batch_size ({self.batch_size}) * async_factor ({trainer_cfg.async_factor}) "
                f"is {num_envs}, which is less than 1! (Increase trainer.forward_pass_minibatch_target_size)"
            )

        self.vecenv = make_vecenv(
            self._curriculum,
            self.cfg.vectorization,
            num_envs=num_envs,
            batch_size=self.batch_size,
            num_workers=trainer_cfg.num_workers,
            zero_copy=trainer_cfg.zero_copy,
        )

        if self.cfg.seed is None:
            self.cfg.seed = np.random.randint(0, 1000000)

        # Use rank-specific seed for environment reset to ensure different
        # processes generate uncorrelated environments in distributed training
        rank = int(os.environ.get("RANK", 0))
        self.vecenv.async_reset(self.cfg.seed + rank)

<<<<<<< HEAD
=======
    def _load_policy(self, checkpoint, policy_store, metta_grid_env):
        """Load policy from checkpoint, initial_policy.uri, or create new."""
        trainer_cfg = self.trainer_cfg

        for _attempt in range(10):
            if checkpoint.policy_path:
                logger.info(f"Loading policy from checkpoint: {checkpoint.policy_path}")
                return policy_store.policy(checkpoint.policy_path)
            elif (
                hasattr(trainer_cfg, "initial_policy") and getattr(trainer_cfg.initial_policy, "uri", None) is not None
            ):
                initial_uri = trainer_cfg.initial_policy.uri
                logger.info(f"Loading initial policy URI: {initial_uri}")
                return policy_store.policy(initial_uri)
            else:
                policy_path = os.path.join(trainer_cfg.checkpoint_dir, policy_store.make_model_name(0))
                if os.path.exists(policy_path):
                    logger.info(f"Loading policy from checkpoint: {policy_path}")
                    return policy_store.policy(policy_path)
                elif self._master:
                    logger.info(f"Failed to load policy from default checkpoint: {policy_path}. Creating a new policy!")
                    return policy_store.create(metta_grid_env)
            time.sleep(5)

        raise RuntimeError("Failed to load policy after 10 attempts")

>>>>>>> 1de6b3bf

class AbortingTrainer(MettaTrainer):
    def __init__(self, *args: Any, **kwargs: Any):
        super().__init__(*args, **kwargs)

    def _on_train_step(self):
        if self.wandb_run is None:
            return

        if "abort" not in wandb.Api().run(self.wandb_run.path).tags:
            return

        logger.info("Abort tag detected. Stopping the run.")
        self.cfg.trainer.total_timesteps = int(self.agent_step)
        if self.wandb_run:
            self.wandb_run.config.update(
                {"trainer.total_timesteps": self.cfg.trainer.total_timesteps}, allow_val_change=True
            )<|MERGE_RESOLUTION|>--- conflicted
+++ resolved
@@ -1114,8 +1114,6 @@
         rank = int(os.environ.get("RANK", 0))
         self.vecenv.async_reset(self.cfg.seed + rank)
 
-<<<<<<< HEAD
-=======
     def _load_policy(self, checkpoint, policy_store, metta_grid_env):
         """Load policy from checkpoint, initial_policy.uri, or create new."""
         trainer_cfg = self.trainer_cfg
@@ -1142,8 +1140,6 @@
 
         raise RuntimeError("Failed to load policy after 10 attempts")
 
->>>>>>> 1de6b3bf
-
 class AbortingTrainer(MettaTrainer):
     def __init__(self, *args: Any, **kwargs: Any):
         super().__init__(*args, **kwargs)
