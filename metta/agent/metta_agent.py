import logging
<<<<<<< HEAD
from typing import Any, Dict, List, Optional, Tuple, Union, cast
=======
from typing import Optional, Union
>>>>>>> 3bf7457f

import gymnasium as gym
import hydra
import numpy as np
import torch
from omegaconf import DictConfig, ListConfig, OmegaConf
from torch import nn
from torch.nn.parallel import DistributedDataParallel

from metta.agent.lib.action import ActionEmbedding
from metta.agent.lib.metta_layer import LayerBase
from metta.agent.policy_state import PolicyState
from metta.agent.util.debug import assert_shape
from metta.agent.util.distribution_utils import evaluate_actions, sample_actions
from metta.agent.util.safe_get import safe_get_from_obs_space
from metta.util.omegaconf import convert_to_dict
from mettagrid.mettagrid_env import MettaGridEnv

logger = logging.getLogger("metta_agent")


def make_policy(env: MettaGridEnv, cfg: Union[ListConfig, DictConfig]) -> "MettaAgent":
    """
    Create a policy instance based on environment and configuration.

    This factory function instantiates a MettaAgent for the given MettaGrid environment
    using the provided configuration parameters. It creates the necessary observation
    space wrapper that combines grid observations with global variables.

    Args:
        env: The MettaGrid environment that the agent will interact with
        cfg: Configuration parameters containing agent architecture settings
             and hyperparameters under the 'agent' key

    Returns:
        An initialized MettaAgent policy ready to process observations and generate actions
    """
    obs_space = gym.spaces.Dict(
        {
            "grid_obs": env.single_observation_space,
            "global_vars": gym.spaces.Box(low=-np.inf, high=np.inf, shape=[0], dtype=np.int32),
        }
    )

    # Here's where we create MettaAgent. We're including the term MettaAgent here for better
    # searchability. Otherwise you might only find yaml files.
    return hydra.utils.instantiate(
        cfg.agent,
        obs_space=obs_space,
        obs_width=env.obs_width,
        obs_height=env.obs_height,
        action_space=env.single_action_space,
        feature_normalizations=env.feature_normalizations,
        global_features=env.global_features,
        device=cfg.device,
        _recursive_=False,
    )


class DistributedMettaAgent(DistributedDataParallel):
    """
    Wrapper for MettaAgent to support distributed training with PyTorch DDP.

    Extends DistributedDataParallel to maintain access to the underlying MettaAgent
    methods and properties that are needed during training but aren't part of the
    standard PyTorch module interface.

    This enables transparent use of a distributed agent while preserving the
    full MettaAgent interface for training and evaluation.
    """

    def __init__(self, agent: "MettaAgent", device: Union[torch.device, int]) -> None:
        """
        Initialize a distributed wrapper for MettaAgent.

        Args:
            agent: The MettaAgent to be wrapped for distributed training
            device: The device to use for distributed processing (GPU index or torch device)
        """
        super().__init__(agent, device_ids=[device], output_device=device)

    def __getattr__(self, name: str) -> Any:
        """
        Forward attribute access to the wrapped MettaAgent module.

        Allows transparent access to MettaAgent methods not defined in DistributedDataParallel.

        Args:
            name: Name of the attribute to access

        Returns:
            The requested attribute from the wrapped module

        Raises:
            AttributeError: If the attribute is not found in either class
        """
        try:
            return super().__getattr__(name)
        except AttributeError:
            return getattr(self.module, name)

<<<<<<< HEAD
    def activate_actions(self, action_names: List[str], action_max_params: List[int], device: torch.device) -> None:
        """
        Forward activate_actions to the wrapped module.

        Args:
            action_names: List of action names to activate
            action_max_params: List of maximum parameter values for each action
            device: Device for tensor operations
        """
        return self.module.activate_actions(action_names, action_max_params, device)

    @property
    def components(self) -> nn.ModuleDict:
        """
        Access the components dictionary from the wrapped module.

        Returns:
            ModuleDict containing all neural network components of the agent
        """
        return self.module.components

    def update_l2_init_weight_copy(self) -> None:
        """
        Forward update_l2_init_weight_copy to the wrapped module.

        Updates the saved copies of weights used for L2 initialization regularization.
        """
        return self.module.update_l2_init_weight_copy()

    def l2_reg_loss(self) -> torch.Tensor:
        """
        Forward l2_reg_loss to the wrapped module.

        Returns:
            Scalar tensor containing the L2 regularization loss
        """
        return self.module.l2_reg_loss()

    def l2_init_loss(self) -> torch.Tensor:
        """
        Forward l2_init_loss to the wrapped module.

        Returns:
            Scalar tensor containing the L2 initialization loss
        """
        return self.module.l2_init_loss()

    def clip_weights(self) -> None:
        """
        Forward clip_weights to the wrapped module.

        Applies weight clipping to all components if enabled.
        """
        return self.module.clip_weights()

=======
    def activate_actions(self, action_names: list[str], action_max_params: list[int], device: torch.device) -> None:
        return self.module.activate_actions(action_names, action_max_params, device)

>>>>>>> 3bf7457f

class MettaAgent(nn.Module):
    def __init__(
        self,
        obs_space: Union[gym.spaces.Space, gym.spaces.Dict],
        obs_width: int,
        obs_height: int,
        action_space: gym.spaces.Space,
        feature_normalizations: list[float],
        device: str,
        **cfg,
    ):
        """
        Initialize the MettaAgent.

        Sets up the agent's neural network components based on the provided configuration,
        initializes action spaces, and establishes connections between components.

        Note on tensor formats:
        - Observation tensors ("x") are in batch-first format [batch_size, ...]
        - LSTM states (lstm_h, lstm_c) are in layer-first format [num_layers, batch_size, hidden_size]
        for direct compatibility with PyTorch's LSTM module

        Args:
            obs_space: Observation space definition specifying the format of environment observations
            action_space: Action space definition specifying possible agent actions
            grid_features: List of grid feature names available in the observation
            device: Device to run the agent on (e.g., 'cuda:0', 'cpu')
            **cfg: Additional configuration parameters including:
                - components: Neural network component definitions
                - observations.obs_key: Key for accessing observations in the observation space
                - clip_range: Weight clipping threshold for regularization

        Raises:
            RuntimeError: If any component is not properly set up
            AssertionError: If required configuration fields are missing
        """
        super().__init__()
        # Note that this doesn't instantiate the components -- that will happen later once
        # we've built up the right parameters for them.
        cfg = OmegaConf.create(cfg)

        logger.info(f"obs_space: {obs_space} ")

        self.hidden_size: int = cfg.components._core_.output_size
        self.core_num_layers: int = cfg.components._core_.nn_params.num_layers
        self.clip_range: float = cfg.clip_range
        self.device: Optional[torch.device] = None
        self.action_max_params: Optional[List[int]] = None
        self.action_names: Optional[List[str]] = None
        self.active_actions: Optional[List[Tuple[str, int]]] = None
        self.cum_action_max_params: Optional[torch.Tensor] = None  # Shape: [num_action_types + 1]
        self.action_index_tensor: Optional[torch.Tensor] = None  # Shape: [total_num_actions, 2]

        assert hasattr(cfg.observations, "obs_key") and cfg.observations.obs_key is not None, (
            "Configuration is missing required field 'observations.obs_key'"
        )
        obs_key: str = cfg.observations.obs_key  # typically "grid_obs"

<<<<<<< HEAD
        obs_shape: Tuple[int, ...] = safe_get_from_obs_space(obs_space, obs_key, "shape")
        num_objects: int = obs_shape[2]  # typ. number of observations
=======
        obs_shape = safe_get_from_obs_space(obs_space, obs_key, "shape")
>>>>>>> 3bf7457f

        self.agent_attributes: Dict[str, Any] = {
            "clip_range": self.clip_range,
            "action_space": action_space,
            "feature_normalizations": feature_normalizations,
            "obs_width": obs_width,
            "obs_height": obs_height,
            "obs_key": cfg.observations.obs_key,
            "obs_shape": obs_shape,
            "hidden_size": self.hidden_size,
            "core_num_layers": self.core_num_layers,
        }

        logging.info(f"agent_attributes: {self.agent_attributes}")

        self.components = nn.ModuleDict()
        component_cfgs = convert_to_dict(cfg.components)

        for component_key in component_cfgs:
            # Convert key to string to ensure compatibility
            component_name: str = str(component_key)
            component_cfgs[component_key]["name"] = component_name
            logger.info(f"calling hydra instantiate from MettaAgent __init__ for {component_name}")
            component = hydra.utils.instantiate(component_cfgs[component_key], **self.agent_attributes)
            self.components[component_name] = component

        value_component: LayerBase = cast(LayerBase, self.components["_value_"])
        self._setup_components(value_component)

        action_component: LayerBase = cast(LayerBase, self.components["_action_"])
        self._setup_components(action_component)

        for name, component in self.components.items():
            if not getattr(component, "ready", False):
                raise RuntimeError(
                    f"Component {name} in MettaAgent was never setup. It might not be accessible by other components."
                )

        self.components = self.components.to(device)

        self._total_params: int = sum(p.numel() for p in self.parameters())
        logger.info(f"Total number of parameters in MettaAgent: {self._total_params:,}. Setup complete.")

    def _setup_components(self, component: LayerBase) -> None:
        """
        Recursively setup components and establish connections between them.

        Walks through the component dependency graph to ensure that all
        components are properly set up before they are used as inputs by
        other components.

        Args:
            component: The component to set up

        Note:
            Component dependencies are specified through the _sources attribute:
            1. Each component may have a `_sources` attribute (List[Dict]) defining its input layers
            2. Each dict in `_sources` contains a "name" key matching a component in self.components
            3. A dictionary of source components is built and passed to the component's setup method
            4. The setup process is recursive, ensuring all dependencies are set up first
        """
        # recursively setup all source components
        if component._sources is not None:
            for source in component._sources:
<<<<<<< HEAD
                source_component: LayerBase = cast(LayerBase, self.components[source["name"]])
                self._setup_components(source_component)
=======
                print(f"setting up source {source}")
                print(f"with name {source['name']}")
                self._setup_components(self.components[source["name"]])
>>>>>>> 3bf7457f

        # setup the current component and pass in the source components
        source_components = None
        if component._sources is not None:
            source_components = {}
            for source in component._sources:
                source_components[source["name"]] = self.components[source["name"]]
        component.setup(source_components)

    def activate_actions(self, action_names: List[str], action_max_params: List[int], device: torch.device) -> None:
        """
        Activate agent actions for training.

        Configures the action space by setting up action names, their parameter ranges,
        and precomputing data structures for efficient action conversion.

        Args:
            action_names: List of action names to activate (e.g., ["move", "turn"])
            action_max_params: List of maximum parameter values for each action
                              (e.g., [4, 1] for up to 5 move parameters and 2 turn parameters)
            device: Device for tensor operations

        Raises:
            TypeError: If component '_action_embeds_' is not an ActionEmbedding
            AssertionError: If action_max_params is not a list
        """
        assert isinstance(action_max_params, list), "action_max_params must be a list"

        self.device = device
        self.action_max_params = action_max_params
        self.action_names = action_names

        self.active_actions = list(zip(action_names, action_max_params, strict=False))

        # Precompute cumulative sums for faster conversion
        # Shape: [num_action_types + 1]
        self.cum_action_max_params = torch.cumsum(torch.tensor([0] + action_max_params, device=self.device), dim=0)

        full_action_names = []
        for action_name, max_param in self.active_actions:
            for i in range(max_param + 1):
                full_action_names.append(f"{action_name}_{i}")

        component = self.components["_action_embeds_"]

        if not isinstance(component, ActionEmbedding):
            raise TypeError(f"Component '_action_embeds_' is of type {type(component)}, expected ActionEmbedding")

        component.activate_actions(full_action_names, device)

        # Create action_index tensor
        action_index = []
        for action_type_idx, max_param in enumerate(action_max_params):
            for j in range(max_param + 1):
                action_index.append([action_type_idx, j])

<<<<<<< HEAD
        # Shape: [total_num_actions, 2]
        self.action_index_tensor = torch.tensor(action_index, device=self.device)
=======
        self.action_index_tensor = torch.tensor(action_index, device=self.device, dtype=torch.int32)
>>>>>>> 3bf7457f
        logger.info(f"Agent actions activated with: {self.active_actions}")

    @property
    def lstm(self) -> nn.Module:
        """
        Get the LSTM core module.

        Returns:
            The LSTM network used as the agent's core recurrent component

        Raises:
            TypeError: If _core_._net is not an nn.Module
        """
        core_net = self.components["_core_"]._net
        if not isinstance(core_net, nn.Module):
            raise TypeError(f"Expected core_net to be nn.Module, got {type(core_net)}")
        return core_net

    @property
    def total_params(self) -> int:
        """
        Get the total number of parameters in the model.

        Returns:
            Integer count of all trainable parameters in the agent
        """
        return self._total_params

    def forward_inference(
        self, value: torch.Tensor, logits: torch.Tensor
    ) -> tuple[torch.Tensor, torch.Tensor, torch.Tensor, torch.Tensor, torch.Tensor]:
        """
        Forward pass for inference mode - samples new actions based on the policy.

        Args:
            value: Value estimate tensor, shape (BT, 1)
            logits: Action logits tensor, shape (BT, A)

        Returns:
            Tuple of (action, action_log_prob, entropy, value, log_probs)
            - action: Sampled action, shape (BT, 2)
            - action_log_prob: Log probability of the sampled action, shape (BT,)
            - entropy: Entropy of the action distribution, shape (BT,)
            - value: Value estimate, shape (BT, 1)
            - log_probs: Log-softmax of logits, shape (BT, A)
        """
        if __debug__:
            assert_shape(value, ("BT", 1), "inference_value")
            assert_shape(logits, ("BT", "A"), "inference_logits")

        # Sample actions
        action_logit_index, action_log_prob, entropy, log_probs = sample_actions(logits)

        if __debug__:
            assert_shape(action_logit_index, ("BT",), "action_logit_index")
            assert_shape(action_log_prob, ("BT",), "action_log_prob")
            assert_shape(entropy, ("BT",), "entropy")
            assert_shape(log_probs, ("BT", "A"), "log_probs")

        # Convert logit index to action
        action = self._convert_logit_index_to_action(action_logit_index)

        if __debug__:
            assert_shape(action, ("BT", 2), "inference_output_action")

        return action, action_log_prob, entropy, value, log_probs

    def forward_training(
        self, value: torch.Tensor, logits: torch.Tensor, action: torch.Tensor
    ) -> tuple[torch.Tensor, torch.Tensor, torch.Tensor, torch.Tensor, torch.Tensor]:
        """
        Forward pass for training mode - evaluates the policy on provided actions.

        Args:
            value: Value estimate tensor, shape (BT, 1)
            logits: Action logits tensor, shape (BT, A)
            action: Action tensor for evaluation, shape (B, T, 2)

        Returns:
            Tuple of (action, action_log_prob, entropy, value, log_probs)
            - action: Same as input action, shape (B, T, 2)
            - action_log_prob: Log probability of the provided action, shape (BT,)
            - entropy: Entropy of the action distribution, shape (BT,)
            - value: Value estimate, shape (BT, 1)
            - log_probs: Log-softmax of logits, shape (BT, A)
        """
        if __debug__:
            assert_shape(value, ("BT", 1), "training_value")
            assert_shape(logits, ("BT", "A"), "training_logits")
            assert_shape(action, ("B", "T", 2), "training_input_action")

        B, T, A = action.shape
        flattened_action = action.view(B * T, A)
        action_logit_index = self._convert_action_to_logit_index(flattened_action)

        if __debug__:
            assert_shape(action_logit_index, ("BT",), "converted_action_logit_index")

        action_log_prob, entropy, log_probs = evaluate_actions(logits, action_logit_index)

        if __debug__:
            assert_shape(action_log_prob, ("BT",), "training_action_log_prob")
            assert_shape(entropy, ("BT",), "training_entropy")
            assert_shape(log_probs, ("BT", "A"), "training_log_probs")
            assert_shape(action, ("B", "T", 2), "training_output_action")

        return action, action_log_prob, entropy, value, log_probs

    def forward(
        self, x: torch.Tensor, state: PolicyState, action: Optional[torch.Tensor] = None
    ) -> tuple[torch.Tensor, torch.Tensor, torch.Tensor, torch.Tensor, torch.Tensor]:
        """
        Forward pass of the MettaAgent - delegates to appropriate specialized method.

        Args:
            x: Input observation tensor
            state: Policy state containing LSTM hidden and cell states
            action: Optional action tensor for BPTT

        Returns:
            Tuple of (action, action_log_prob, entropy, value, log_probs)
        """
        if __debug__:
            # Default values in case obs_shape is not available
            obs_w, obs_h, features = "W", "H", "F"

            # Check if agent_attributes exists, is not None, and contains obs_shape
            if (
                hasattr(self, "agent_attributes")
                and self.agent_attributes is not None
                and "obs_shape" in self.agent_attributes
            ):
                # Get obs_shape and ensure it has the expected format
                obs_shape = self.agent_attributes["obs_shape"]
                if isinstance(obs_shape, (list, tuple)) and len(obs_shape) == 3:
                    obs_w, obs_h, features = obs_shape

            # TODO: redo this and the above once we converge on token obs space. Commenting out for now.
            if action is None:
                # Inference: x should have shape (BT, obs_w, obs_h, features)
                pass
            else:
                # Training: x should have shape (B, T, obs_w, obs_h, features)
                B, T, A = action.shape
                assert A == 2, f"Action dimensionality should be 2, got {A}"
                # assert_shape(x, (B, T, obs_w, obs_h, features), "training_input_x")
                # assert_shape(action, (B, T, 2), "training_input_action")

        # we can't use the tensordict library effectively here because we want to keep some
        # tensors (x) batch-first and others (lstm) layer-first.
        # a regular python dictionary is fine - ultimately we will be setting fields in nn.ModuleDict
        data = {"x": x}

        # Pass LSTM states in layer-first format
        if state.lstm_h is not None and state.lstm_c is not None:
            # Ensure states are on the same device as input
            lstm_h = state.lstm_h.to(x.device)
            lstm_c = state.lstm_c.to(x.device)
            # Concatenate LSTM states along dimension 0
            td["state"] = torch.cat([lstm_h, lstm_c], dim=0)

        # Forward pass through value network
        self.components["_value_"](data)
        value = data["_value_"]  # Shape: [B*T]

        # Value shape is (BT, 1) - keeping the final dimension explicit (instead of squeezing)
        # This design supports potential future extensions like distributional value functions
        # or multi-head value networks which would require more than a scalar per state
        if __debug__:
            assert_shape(value, ("BT", 1), "value")

        # Forward pass through action network
        self.components["_action_"](data)
        logits = data["_action_"]  # Shape: [B*T, num_actions]

<<<<<<< HEAD
        # Update LSTM states directly - already in layer-first format
        state.lstm_h = data["lstm_h"]  # [num_layers, batch_size, hidden_size]
        state.lstm_c = data["lstm_c"]  # [num_layers, batch_size, hidden_size]

        if action is not None:
            action_logit_index = self._convert_action_to_logit_index(action)
            action_indices, log_probs, entropy_val, all_log_probs = sample_logits(logits, action_logit_index)
            # return provided action
        else:
            action_indices, log_probs, entropy_val, all_log_probs = sample_logits(logits, None)
            action = self._convert_logit_index_to_action(action_indices)
            # return sampled action

        return action, log_probs, entropy_val, value, all_log_probs
=======
        # NOTE: Both value and logits always have shape (BT, *) regardless of input mode:
        # - Training input: (B, T, *obs_shape) gets internally reshaped to (BT, *) by LSTM
        # - Inference input: (BT, *obs_shape) stays as (BT, *)

        # Update LSTM states
        split_size = self.core_num_layers
        state.lstm_h = td["state"][:split_size]
        state.lstm_c = td["state"][split_size:]

        if action is None:
            return self.forward_inference(value, logits)
        else:
            return self.forward_training(value, logits, action)
>>>>>>> 3bf7457f

    def _convert_action_to_logit_index(self, flattened_action: torch.Tensor) -> torch.Tensor:
        """
        Convert (action_type, action_param) pairs to discrete action indices.

        Maps the two-element action representation to a single flattened index
        that can be used to index into logits or other flat action representations.

        Args:
<<<<<<< HEAD
            action: Tensor of shape [B, T, 2] or [B*T, 2] where each action is
                   represented as [action_type, action_param]
=======
            flattened_action: Tensor of shape [B*T, 2] containing (action_type, action_param) pairs
>>>>>>> 3bf7457f

        Returns:
            action_logit_index: Tensor of shape [B*T] containing flattened action
                               indices for logit indexing

        Raises:
            ValueError: If agent actions have not been activated first

        Note:
            Uses precomputed cumulative sums (self.cum_action_max_params) for efficiency.
        """
<<<<<<< HEAD
        if self.cum_action_max_params is None:
            raise ValueError("Agent actions have not been activated. Call activate_actions first.")

        action = action.reshape(-1, 2)

        # Extract action components
        action_type_numbers = action[:, 0].long()  # Shape: [B*T]
        action_params = action[:, 1].long()  # Shape: [B*T]
=======
        if __debug__:
            assert_shape(flattened_action, ("BT", 2), "flattened_action")

        action_type_numbers = flattened_action[:, 0].long()
        action_params = flattened_action[:, 1].long()
>>>>>>> 3bf7457f

        # Use precomputed cumulative sum with vectorized indexing
        cumulative_sum = self.cum_action_max_params[action_type_numbers]  # Shape: [B*T]

        # Vectorized addition
        action_logit_index = action_type_numbers + cumulative_sum + action_params  # Shape: [B*T]

<<<<<<< HEAD
        return action_logit_index.view(-1)  # shape: [B*T]
=======
        return action_logit_indices
>>>>>>> 3bf7457f

    def _convert_logit_index_to_action(self, action_logit_index: torch.Tensor) -> torch.Tensor:
        """
        Convert logit indices back to action pairs using tensor indexing.

        Converts from flattened action indices to the structured representation of
        [action_type, action_param] pairs used by the environment.

        Args:
            action_logit_index: Tensor of shape [B*T] containing flattened action indices

        Returns:
            action: Tensor of shape [B*T, 2] where each row is [action_type, action_param]

        Raises:
            ValueError: If agent actions have not been activated first
        """
        if self.action_index_tensor is None:
            raise ValueError("Agent actions have not been activated. Call activate_actions first.")

        # direct tensor indexing on precomputed action_index_tensor
        return self.action_index_tensor[action_logit_index.reshape(-1)]  # Shape: [B*T, 2]

<<<<<<< HEAD
    def _apply_to_components(self, method_name: str, *args, **kwargs) -> List[torch.Tensor]:
=======
    def _apply_to_components(self, method_name, *args, **kwargs) -> list[torch.Tensor]:
>>>>>>> 3bf7457f
        """
        Apply a method to all components, collecting and returning the results.

        Helper function that calls a named method on all components and collects the results,
        used primarily for regularization and metric computation.

        Args:
            method_name: Name of the method to call on each component
            *args, **kwargs: Arguments to pass to the method

        Returns:
            list: Results from calling the method on each component

        Raises:
            AttributeError: If any component doesn't have the requested method
            TypeError: If a component's method is not callable
            AssertionError: If no components are available
        """
        assert len(self.components) != 0, "No components available to apply method"

        results = []
        for name, component in self.components.items():
            if not hasattr(component, method_name):
                raise AttributeError(f"Component '{name}' does not have method '{method_name}'")

            method = getattr(component, method_name)
            if not callable(method):
                raise TypeError(f"Component '{name}' has {method_name} attribute but it's not callable")

            result = method(*args, **kwargs)
            if result is not None:
                results.append(result)

        return results

    def l2_reg_loss(self) -> torch.Tensor:
        """
        Calculate L2 regularization loss across all components.

        Aggregates the L2 regularization losses from all network components
        to produce a total regularization term for the loss function.

        Returns:
            Scalar tensor containing the summed L2 regularization loss

        Note:
            L2 regularization loss is controlled by l2_norm_coeff in the configuration.
            Each component can scale its contribution using l2_norm_scale, or set it to 0
            to disable regularization for that component.
        """
        component_loss_tensors = self._apply_to_components("l2_reg_loss")
        if len(component_loss_tensors) > 0:
            return torch.sum(torch.stack(component_loss_tensors))
        else:
            return torch.tensor(0.0, device=self.device)

    def l2_init_loss(self) -> torch.Tensor:
        """
        Calculate L2 initialization loss across all components.

        Computes regularization loss that penalizes deviation from the initial
        weights, which can help prevent catastrophic forgetting in continual learning.

        Returns:
            Scalar tensor containing the summed L2 initialization loss

        Note:
            L2 initialization loss is controlled by l2_init_coeff in the configuration.
            Each component can scale its contribution using l2_init_scale, or set it to 0
            to disable this regularization for that component.
        """
        component_loss_tensors = self._apply_to_components("l2_init_loss")
        if len(component_loss_tensors) > 0:
            return torch.sum(torch.stack(component_loss_tensors))
        else:
            return torch.tensor(0.0, device=self.device)

    def update_l2_init_weight_copy(self) -> None:
        """
        Update the weight copies used for L2 initialization regularization.

        Stores the current weights as the reference point for future L2 initialization
        regularization calculations. This can be called periodically to update
        the target weights.

        Note:
            The update interval is set by l2_init_weight_update_interval in the configuration.
            A value of 0 means no updating will occur.
        """
        self._apply_to_components("update_l2_init_weight_copy")

    def clip_weights(self) -> None:
        """
        Clip weights to stay within the specified range if clip_range > 0.

        Enforces weight constraints by clipping all weights to be within
        [-clip_range, clip_range]. This can improve training stability.

        Note:
            Weight clipping is controlled by clip_range in the configuration.
            Each component can scale its clipping threshold using clip_scale,
            or set it to 0 to disable clipping for that component.
        """
        if self.clip_range > 0:
            self._apply_to_components("clip_weights")

<<<<<<< HEAD
    def compute_weight_metrics(self, delta: float = 0.01) -> List[Dict[str, float]]:
        """
        Compute weight metrics for all components that have weights enabled for analysis.

        Collects weight statistics such as magnitude, sparsity, and changes from
        each component to help monitor training dynamics.

        Args:
            delta: Threshold for weight change metrics, used to determine if a
                  weight has changed significantly

        Returns:
            List of metric dictionaries, one per component that has weight analysis enabled

        Note:
            Weight analysis is enabled by setting analyze_weights=True in a component's
            configuration. Components without this setting will be skipped.
        """
        results: Dict[str, Dict[str, float]] = {}
=======
    def compute_weight_metrics(self, delta: float = 0.01) -> list[dict]:
        """Compute weight metrics for all components that have weights enabled for analysis.
        Returns a list of metric dictionaries, one per component. Set analyze_weights to True in the config to turn it
        on for a given component."""
        results = {}
>>>>>>> 3bf7457f
        for name, component in self.components.items():
            method_name = "compute_weight_metrics"
            if not hasattr(component, method_name):
                continue  # Skip components that don't have this method instead of raising an error

            method = getattr(component, method_name)
            assert callable(method), f"Component '{name}' has {method_name} attribute but it's not callable"

            metric_result = method(delta)
            if isinstance(metric_result, dict):
                results[name] = cast(Dict[str, float], metric_result)

        metrics_list = [metrics for metrics in results.values() if metrics is not None]
        return metrics_list<|MERGE_RESOLUTION|>--- conflicted
+++ resolved
@@ -1,9 +1,5 @@
 import logging
-<<<<<<< HEAD
 from typing import Any, Dict, List, Optional, Tuple, Union, cast
-=======
-from typing import Optional, Union
->>>>>>> 3bf7457f
 
 import gymnasium as gym
 import hydra
@@ -105,7 +101,6 @@
         except AttributeError:
             return getattr(self.module, name)
 
-<<<<<<< HEAD
     def activate_actions(self, action_names: List[str], action_max_params: List[int], device: torch.device) -> None:
         """
         Forward activate_actions to the wrapped module.
@@ -161,11 +156,6 @@
         """
         return self.module.clip_weights()
 
-=======
-    def activate_actions(self, action_names: list[str], action_max_params: list[int], device: torch.device) -> None:
-        return self.module.activate_actions(action_names, action_max_params, device)
-
->>>>>>> 3bf7457f
 
 class MettaAgent(nn.Module):
     def __init__(
@@ -225,12 +215,8 @@
         )
         obs_key: str = cfg.observations.obs_key  # typically "grid_obs"
 
-<<<<<<< HEAD
         obs_shape: Tuple[int, ...] = safe_get_from_obs_space(obs_space, obs_key, "shape")
         num_objects: int = obs_shape[2]  # typ. number of observations
-=======
-        obs_shape = safe_get_from_obs_space(obs_space, obs_key, "shape")
->>>>>>> 3bf7457f
 
         self.agent_attributes: Dict[str, Any] = {
             "clip_range": self.clip_range,
@@ -295,14 +281,10 @@
         # recursively setup all source components
         if component._sources is not None:
             for source in component._sources:
-<<<<<<< HEAD
                 source_component: LayerBase = cast(LayerBase, self.components[source["name"]])
-                self._setup_components(source_component)
-=======
                 print(f"setting up source {source}")
                 print(f"with name {source['name']}")
-                self._setup_components(self.components[source["name"]])
->>>>>>> 3bf7457f
+                self._setup_components(source_component)
 
         # setup the current component and pass in the source components
         source_components = None
@@ -359,12 +341,7 @@
             for j in range(max_param + 1):
                 action_index.append([action_type_idx, j])
 
-<<<<<<< HEAD
-        # Shape: [total_num_actions, 2]
-        self.action_index_tensor = torch.tensor(action_index, device=self.device)
-=======
         self.action_index_tensor = torch.tensor(action_index, device=self.device, dtype=torch.int32)
->>>>>>> 3bf7457f
         logger.info(f"Agent actions activated with: {self.active_actions}")
 
     @property
@@ -540,22 +517,10 @@
         self.components["_action_"](data)
         logits = data["_action_"]  # Shape: [B*T, num_actions]
 
-<<<<<<< HEAD
         # Update LSTM states directly - already in layer-first format
         state.lstm_h = data["lstm_h"]  # [num_layers, batch_size, hidden_size]
         state.lstm_c = data["lstm_c"]  # [num_layers, batch_size, hidden_size]
 
-        if action is not None:
-            action_logit_index = self._convert_action_to_logit_index(action)
-            action_indices, log_probs, entropy_val, all_log_probs = sample_logits(logits, action_logit_index)
-            # return provided action
-        else:
-            action_indices, log_probs, entropy_val, all_log_probs = sample_logits(logits, None)
-            action = self._convert_logit_index_to_action(action_indices)
-            # return sampled action
-
-        return action, log_probs, entropy_val, value, all_log_probs
-=======
         # NOTE: Both value and logits always have shape (BT, *) regardless of input mode:
         # - Training input: (B, T, *obs_shape) gets internally reshaped to (BT, *) by LSTM
         # - Inference input: (BT, *obs_shape) stays as (BT, *)
@@ -569,7 +534,6 @@
             return self.forward_inference(value, logits)
         else:
             return self.forward_training(value, logits, action)
->>>>>>> 3bf7457f
 
     def _convert_action_to_logit_index(self, flattened_action: torch.Tensor) -> torch.Tensor:
         """
@@ -579,67 +543,40 @@
         that can be used to index into logits or other flat action representations.
 
         Args:
-<<<<<<< HEAD
-            action: Tensor of shape [B, T, 2] or [B*T, 2] where each action is
-                   represented as [action_type, action_param]
-=======
             flattened_action: Tensor of shape [B*T, 2] containing (action_type, action_param) pairs
->>>>>>> 3bf7457f
-
-        Returns:
-            action_logit_index: Tensor of shape [B*T] containing flattened action
-                               indices for logit indexing
+
+        Returns:
+            action_logit_indices: Tensor of shape [B*T] containing flattened action indices
+        """
+        if __debug__:
+            assert_shape(flattened_action, ("BT", 2), "flattened_action")
+
+        action_type_numbers = flattened_action[:, 0].long()
+        action_params = flattened_action[:, 1].long()
+
+        # Use precomputed cumulative sum with vectorized indexing
+        cumulative_sum = self.cum_action_max_params[action_type_numbers]  # Shape: [B*T]
+
+        # Vectorized addition
+        action_logit_index = action_type_numbers + cumulative_sum + action_params  # Shape: [B*T]
+
+        return action_logit_indices
+
+    def _convert_logit_index_to_action(self, action_logit_index: torch.Tensor) -> torch.Tensor:
+        """
+        Convert logit indices back to action pairs using tensor indexing.
+
+        Converts from flattened action indices to the structured representation of
+        [action_type, action_param] pairs used by the environment.
+
+        Args:
+            action_logit_index: Tensor of shape [B*T] containing flattened action indices
+
+        Returns:
+            action: Tensor of shape [B*T, 2] where each row is [action_type, action_param]
 
         Raises:
             ValueError: If agent actions have not been activated first
-
-        Note:
-            Uses precomputed cumulative sums (self.cum_action_max_params) for efficiency.
-        """
-<<<<<<< HEAD
-        if self.cum_action_max_params is None:
-            raise ValueError("Agent actions have not been activated. Call activate_actions first.")
-
-        action = action.reshape(-1, 2)
-
-        # Extract action components
-        action_type_numbers = action[:, 0].long()  # Shape: [B*T]
-        action_params = action[:, 1].long()  # Shape: [B*T]
-=======
-        if __debug__:
-            assert_shape(flattened_action, ("BT", 2), "flattened_action")
-
-        action_type_numbers = flattened_action[:, 0].long()
-        action_params = flattened_action[:, 1].long()
->>>>>>> 3bf7457f
-
-        # Use precomputed cumulative sum with vectorized indexing
-        cumulative_sum = self.cum_action_max_params[action_type_numbers]  # Shape: [B*T]
-
-        # Vectorized addition
-        action_logit_index = action_type_numbers + cumulative_sum + action_params  # Shape: [B*T]
-
-<<<<<<< HEAD
-        return action_logit_index.view(-1)  # shape: [B*T]
-=======
-        return action_logit_indices
->>>>>>> 3bf7457f
-
-    def _convert_logit_index_to_action(self, action_logit_index: torch.Tensor) -> torch.Tensor:
-        """
-        Convert logit indices back to action pairs using tensor indexing.
-
-        Converts from flattened action indices to the structured representation of
-        [action_type, action_param] pairs used by the environment.
-
-        Args:
-            action_logit_index: Tensor of shape [B*T] containing flattened action indices
-
-        Returns:
-            action: Tensor of shape [B*T, 2] where each row is [action_type, action_param]
-
-        Raises:
-            ValueError: If agent actions have not been activated first
         """
         if self.action_index_tensor is None:
             raise ValueError("Agent actions have not been activated. Call activate_actions first.")
@@ -647,11 +584,12 @@
         # direct tensor indexing on precomputed action_index_tensor
         return self.action_index_tensor[action_logit_index.reshape(-1)]  # Shape: [B*T, 2]
 
-<<<<<<< HEAD
-    def _apply_to_components(self, method_name: str, *args, **kwargs) -> List[torch.Tensor]:
-=======
+        if __debug__:
+            assert_shape(action, ("BT", 2), "actions")
+
+        return action
+
     def _apply_to_components(self, method_name, *args, **kwargs) -> list[torch.Tensor]:
->>>>>>> 3bf7457f
         """
         Apply a method to all components, collecting and returning the results.
 
@@ -758,33 +696,11 @@
         if self.clip_range > 0:
             self._apply_to_components("clip_weights")
 
-<<<<<<< HEAD
-    def compute_weight_metrics(self, delta: float = 0.01) -> List[Dict[str, float]]:
-        """
-        Compute weight metrics for all components that have weights enabled for analysis.
-
-        Collects weight statistics such as magnitude, sparsity, and changes from
-        each component to help monitor training dynamics.
-
-        Args:
-            delta: Threshold for weight change metrics, used to determine if a
-                  weight has changed significantly
-
-        Returns:
-            List of metric dictionaries, one per component that has weight analysis enabled
-
-        Note:
-            Weight analysis is enabled by setting analyze_weights=True in a component's
-            configuration. Components without this setting will be skipped.
-        """
-        results: Dict[str, Dict[str, float]] = {}
-=======
     def compute_weight_metrics(self, delta: float = 0.01) -> list[dict]:
         """Compute weight metrics for all components that have weights enabled for analysis.
         Returns a list of metric dictionaries, one per component. Set analyze_weights to True in the config to turn it
         on for a given component."""
         results = {}
->>>>>>> 3bf7457f
         for name, component in self.components.items():
             method_name = "compute_weight_metrics"
             if not hasattr(component, method_name):
