--- conflicted
+++ resolved
@@ -102,10 +102,11 @@
             raise ValueError("Invalid input tensor shape", x.shape)
 
         if state is not None:
-<<<<<<< HEAD
-            assert state[0].shape[1] == state[1].shape[1] == B, (
-                f"State batch dimension mismatch. Expected {B}, got {state[0].shape[1]}"
-            )
+            assert state[0].shape[1] == state[1].shape[1] == B, "LSTM state batch size mismatch"
+
+        assert hidden.shape == (B * TT, self._in_tensor_shapes[0][0]), (
+            f"Hidden state shape {hidden.shape} does not match expected {(B * TT, self._in_tensor_shapes[0][0])}"
+        )
 
         # Reshape hidden features for LSTM
         hidden = hidden.reshape(B, T, self._in_tensor_shapes[0][0])
@@ -148,20 +149,6 @@
         else:
             # Standard processing for fixed-length or single-step sequences
             hidden, (new_h, new_c) = self._net(hidden, state)
-=======
-            assert state[0].shape[1] == state[1].shape[1] == B, "LSTM state batch size mismatch"
-        assert hidden.shape == (B * TT, self._in_tensor_shapes[0][0]), (
-            f"Hidden state shape {hidden.shape} does not match expected {(B * TT, self._in_tensor_shapes[0][0])}"
-        )
-
-        hidden = hidden.reshape(B, TT, self._in_tensor_shapes[0][0])
-        hidden = hidden.transpose(0, 1)
-
-        hidden, state = self._net(hidden, state)
-
-        hidden = hidden.transpose(0, 1)
-        hidden = hidden.reshape(B * TT, self.hidden_size)
->>>>>>> 7cb41402
 
         # Reshape output to match expected format
         hidden = hidden.reshape(B * T, self.hidden_size)
