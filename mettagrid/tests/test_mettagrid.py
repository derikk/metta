--- conflicted
+++ resolved
@@ -85,84 +85,22 @@
     """Test observation functionality and formats."""
 
     def test_observation_tokens(self):
-<<<<<<< HEAD
-        c_env = create_minimal_mettagrid_c_env(use_observation_tokens=True)
-
-=======
         """Test observation token format and content."""
         c_env = create_minimal_mettagrid_c_env()
->>>>>>> 5f8d8c61
         # These come from constants in the C++ code, and are fragile.
         TYPE_ID_FEATURE = 0
         WALL_TYPE_ID = 1
-
         obs, info = c_env.reset()
-
-        # obs shape should be [num_agents, num_tokens, 3]
-        # Each token consists of [location, feature_id, value]
-        print(f"Observation shape: {obs.shape}")
-
-        # The observation is already in the correct shape
-        num_agents, num_tokens, _ = obs.shape
-        obs_reshaped = obs  # No need to reshape
-
-        print(f"Observation shape (already correct): {obs_reshaped.shape}")
-        print(f"Agent 0 tokens:\n{obs_reshaped[0]}")
-
         # Agent 0 starts at (1,1) and should see walls above and to the left
-        # The location encoding is: (obs_r << 4) | obs_c
-        # where obs_r and obs_c are relative to the agent's observation window
-
-        # For agent at (1,1), walls should be visible at relative positions:
-        # - Wall above: relative position (0, 1) -> location = 0 << 4 | 1 = 1
-        # - Wall to left: relative position (1, 0) -> location = 1 << 4 | 0 = 16
-
-        expected_wall_locations = [1, 16]  # encoded locations for walls above and left
-
-        found_walls = []
-        for token_idx in range(num_tokens):
-            token = obs_reshaped[0, token_idx]
-            location, feature_id, value = token
-
-            # Skip empty tokens (all zeros)
-            if location == 0 and feature_id == 0 and value == 0:
-                continue
-
-            print(f"Token {token_idx}: location={location}, feature_id={feature_id}, value={value}")
-
-            # Check if this is a wall token
-            if feature_id == TYPE_ID_FEATURE and value == WALL_TYPE_ID:
-                found_walls.append(location)
-
-        print(f"Found walls at encoded locations: {found_walls}")
-        print(f"Expected wall locations: {expected_wall_locations}")
-
-        # Check that we found walls at the expected locations
-        for expected_location in expected_wall_locations:
-            assert expected_location in found_walls, f"Expected wall at encoded location {expected_location}"
-
-        # Check that no tokens exist at positions where there shouldn't be walls
-        # For example, positions (2,1) and (1,2) relative to agent should be empty
-        # These would be encoded as: (2 << 4 | 1) = 33 and (1 << 4 | 2) = 18
-        unexpected_locations = [33, 18]  # encoded locations where we don't expect objects
-
-        all_token_locations = []
-        for token_idx in range(num_tokens):
-            token = obs_reshaped[0, token_idx]
-            location, feature_id, value = token
-
-            # Skip empty tokens
-            if location == 0 and feature_id == 0 and value == 0:
-                continue
-
-            all_token_locations.append(location)
-
-        for unexpected_location in unexpected_locations:
-            assert unexpected_location not in all_token_locations, (
-                f"Unexpected token at encoded location {unexpected_location}"
-            )
-
-        print("Test passed: observation tokens are correctly formatted and positioned")
+        # for now we treat the walls as "something non-empty"
+        for x, y in [(0, 1), (1, 0)]:
+            location = x << 4 | y
+            token_matches = obs[0, :, :] == [location, TYPE_ID_FEATURE, WALL_TYPE_ID]
+            assert token_matches.all(axis=1).any(), f"Expected wall at location {x}, {y}"
+        for x, y in [(2, 1), (1, 2)]:
+            location = x << 4 | y
+            token_matches = obs[0, :, 0] == location
+            assert not token_matches.any(), f"Expected no tokens at location {x}, {y}"
 
     def test_observation_token_order(self):
         """Test observation token order."""
