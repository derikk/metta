import random

import numpy as np
import pytest
from gymnasium.spaces import Box, MultiDiscrete

from mettagrid.mettagrid_env import (
    MettaGridEnv,
)
from mettagrid.util.actions import generate_valid_random_actions
from mettagrid.util.hydra import get_cfg

# Define a constant seed for deterministic behavior
TEST_SEED = 42


@pytest.fixture
def environment():
    """Create and initialize the environment with a fixed seed."""
    # Set seeds for all random number generators
    np.random.seed(TEST_SEED)
    random.seed(TEST_SEED)

    cfg = get_cfg("benchmark")
    env = MettaGridEnv(cfg, render_mode="human", _recursive_=False, seed=TEST_SEED)
    env.reset(seed=TEST_SEED)
    yield env
    # Cleanup after test
    del env


def test_basic(environment):
    """
    Comprehensive test of MettaGrid environment functionality.
    This test combines the functionality of multiple tests into one
    and ensures all actions are valid with deterministic behavior.
    """
    # Set seed again at the start of the test for consistent action generation
    np.random.seed(TEST_SEED)
    random.seed(TEST_SEED)

    # ---- Test environment initialization ----
    assert environment._renderer is None
    assert environment._c_env is not None
    assert environment.done is False

    # ---- Test environment properties ----
    assert environment.max_steps > 0

    # Check observation space (Box)
    observation_space = environment.single_observation_space

    assert isinstance(observation_space, Box), f"Expected Box observation space, got {type(observation_space)}"
    observation_space_shape = observation_space.shape
    assert len(observation_space_shape) == 3, (
        f"Expected 3D observation space, got {len(observation_space_shape)}D: {observation_space_shape}"
    )
    assert observation_space_shape[0] > 0, f"grid width: {observation_space_shape[0]}"
    assert observation_space_shape[1] > 0, f"grid height: {observation_space_shape[1]}"
    assert observation_space_shape[2] > 0, f"channels: {observation_space_shape[2]}"

    # Check action space (MultiDiscrete)
    action_space = environment.single_action_space
    assert isinstance(action_space, MultiDiscrete), f"Expected MultiDiscrete action space, got {type(action_space)}"
    action_space_shape = action_space.shape
    assert len(action_space_shape) == 1, (
        f"Expected 1D action space, got {len(action_space_shape)}D: {action_space_shape}"
    )
    assert action_space_shape[0] > 0, f"number of discrete actions: {action_space_shape[0]}"
    # Check that each discrete action has valid options
    assert len(action_space.nvec) == action_space_shape[0], (
        f"nvec length mismatch: {len(action_space.nvec)} != {action_space_shape[0]}"
    )
    assert all(n > 0 for n in action_space.nvec), f"all discrete actions must have > 0 options: {action_space.nvec}"

    # Check env properties
    assert environment.render_mode == "human"
    assert environment.map_width > 0
    assert environment.map_height > 0
    num_agents = environment.num_agents
    assert num_agents > 0
    assert len(environment.action_success) == num_agents

    # Test object type names
    assert environment.object_type_names == environment._c_env.object_type_names()

    # Test inventory item names
    assert environment.inventory_item_names == environment._c_env.inventory_item_names()

    # Test action names
    assert environment.action_names == environment._c_env.action_names()

    # Test grid objects
    assert environment.grid_objects == environment._c_env.grid_objects()

    # ---- Test environment reset ----
    obs, info = environment.reset(seed=TEST_SEED)

    # Check observation structure
    [agents_in_obs, grid_width, grid_height, num_channels] = obs.shape
    num_expected_agents = environment._c_env.num_agents
    assert agents_in_obs == num_expected_agents
    assert grid_width > 0
    assert grid_height > 0
    assert 20 <= num_channels <= 50

    # ---- Test environment step ----
    # Check initial timestep
    assert environment._c_env.current_step == 0

    # Take a step with NoOp actions for all agents
    # Use our utility to generate valid actions for all agents
    actions = generate_valid_random_actions(
        environment,
        num_agents,
        force_action_type=0,  # First action type (likely NoOp or similar)
        force_action_arg=0,  # Argument 0 is valid for all action types
        seed=TEST_SEED,
    )

    obs, rewards, terminated, truncated, infos = environment.step(actions)

    # Check timestep increased
    assert environment._c_env.current_step == 1

    # Verify observation structure
    [agents_in_obs, grid_width, grid_height, num_channels] = obs.shape
    assert agents_in_obs == num_agents
    assert grid_width > 0
    assert grid_height > 0
    assert 20 <= num_channels <= 50

    # Verify rewards and termination flags
    assert rewards.shape == (num_agents,)
    assert len(terminated) == num_agents
    assert len(truncated) == num_agents

    # ---- Test episode stats ----
    infos = {}
    environment.process_episode_stats(infos)

    # ---- Additional testing with random actions ----
    # Reset for additional testing with seed
    obs, _info = environment.reset(seed=TEST_SEED)

    # Test multiple steps with random actions
    for i in range(500):
        # Generate valid random actions using our utility with a deterministic but different seed for each step
        iter_seed = TEST_SEED + i + 1
        random_actions = generate_valid_random_actions(environment, num_agents, seed=iter_seed)

        obs, rewards, terminated, truncated, infos = environment.step(random_actions)

        # Process episode stats if needed
        if np.any(terminated) or np.any(truncated):
            environment.process_episode_stats(infos)
            # Reset with a seed derived from the iteration to maintain determinism
            reset_seed = TEST_SEED + 1000 + i
            obs, info = environment.reset(seed=reset_seed)

    # Final verification that environment is still functioning
    assert environment._c_env is not None


def test_grid_features(environment):
    """
    Test that the grid features from the C++ environment match the expected features list.
    Ensures that the features are in the correct order and that all expected features are present.
    """
    # Expected features list based on the provided order
    expected_features = [
        "agent",
        "agent:group",
        "hp",
        "agent:frozen",
        "agent:orientation",
        "agent:color",
        "inv:ore.red",
        "inv:ore.blue",
        "inv:ore.green",
        "inv:battery",
        "inv:heart",
        "inv:armor",
        "inv:laser",
        "inv:blueprint",
        "wall",
        "swappable",
        "mine",
        "color",
        "converting",
        "generator",
        "altar",
        "armory",
        "lasery",
        "lab",
        "factory",
        "temple",
    ]

    # Get the actual grid features from the environment
    actual_features = environment._c_env.grid_features()

    # Check that the lists have the same length
    assert len(actual_features) == len(expected_features), (
        f"Feature list length mismatch: expected {len(expected_features)}, got {len(actual_features)}"
    )

    # Check each feature individually to provide better error messages
    for i, (expected, actual) in enumerate(zip(expected_features, actual_features, strict=False)):
        assert expected == actual, f"Feature mismatch at index {i}: expected '{expected}', got '{actual}'"

    # As an additional check, verify that the lists are exactly equal
    assert actual_features == expected_features, "Feature lists don't match exactly"

    # Optionally, print the feature list for debugging (can be commented out in production)
    print("Grid features verified successfully:", actual_features)

    # Check that the number of grid features matches the number of channels in observations
    # This assumes that each feature corresponds to a channel in the observation space
    obs_shape = environment.single_observation_space.shape
    num_channels = obs_shape[2]

    # The check is relaxed to allow for the possibility that not all features are included in observations
    # or that observations might contain additional derived features
    assert 20 <= num_channels <= 50, f"Number of observation channels ({num_channels}) is outside expected range"


class TestEnvironmentFunctionality:
    """Test suite for MettaGrid environment functionality."""

<<<<<<< HEAD
    def test_timestep(self, environment):
        """Test that timestep increments correctly."""
        environment.reset()

        # Generate a valid action for all agents
        num_agents = environment.num_agents
        actions = generate_valid_random_actions(
            environment,
            num_agents,
            force_action_type=0,
            force_action_arg=0,
            seed=TEST_SEED,
        )

        obs, rewards, terminated, truncated, infos = environment.step(actions)
=======
    def test_env_initialization(self, environment):
        """Test environment initialization."""
        assert environment._renderer is None
        assert environment._c_env is not None
        assert environment._grid_env is not None
        assert environment._c_env == environment._grid_env
        assert environment.done is False

    def test_env_reset(self, environment):
        """Test environment reset functionality."""
        # Reset should return observation and info
        obs, info = environment.reset()

        # Check observation structure
        [num_agents, grid_width, grid_height, num_channels] = obs.shape
        num_expected_agents = environment._c_env.num_agents
        assert num_agents == num_expected_agents
        assert grid_width > 0
        assert grid_height > 0
        assert 20 <= num_channels <= 50

    def test_env_step(self, environment):
        """Test environment step functionality."""
        environment.reset()

        # Check initial timestep
        assert environment._c_env.current_step == 0

        num_agents = environment._c_env.num_agents
        # Take a step with NoOp actions for all agents
        (obs, rewards, terminated, truncated, infos) = environment.step([[0, 0]] * num_agents)
>>>>>>> 51064d5b

        # Check timestep increased
        assert environment._c_env.current_step == 1

        # Verify observation structure
        [agents_in_obs, grid_width, grid_height, num_channels] = obs.shape
        assert agents_in_obs == num_agents
        assert grid_width > 0
        assert grid_height > 0
        assert 20 <= num_channels <= 50

        # Verify rewards and termination flags
        assert rewards.shape == (num_agents,)
        assert len(terminated) == num_agents
        assert len(truncated) == num_agents

    def test_episode_stats(self, environment):
        """Test processing of episode statistics."""
        environment.reset()
        infos = {}
        environment.process_episode_stats(infos)
        # Add specific assertions if you know what should be in infos after processing

    def test_environment_properties(self, environment):
        """Test environment properties."""
        assert environment.max_steps > 0

        # Check observation space
        obs_shape = environment.single_observation_space.shape
        assert len(obs_shape) == 3  # (width, height, channels)
        assert obs_shape[0] > 0  # grid width
        assert obs_shape[1] > 0  # grid height
        assert obs_shape[2] > 0  # channels

        # Check action space
        [num_actions, max_arg] = environment.single_action_space.nvec.tolist()
        assert num_actions > 0, f"num_actions: {num_actions}"
        assert max_arg > 0, f"max_arg: {max_arg}"

        # Check env properties
        assert environment.render_mode == "human"
        assert environment._c_env.map_width > 0
        assert environment._c_env.map_height > 0
<<<<<<< HEAD
        num_agents = environment._c_env.num_agents
=======
        num_agents = environment.num_agents
>>>>>>> 51064d5b
        assert num_agents > 0
        assert len(environment.action_success) == num_agents

    def test_object_type_names(self, environment):
        """Test object type names functionality."""
        assert environment.object_type_names == environment._c_env.object_type_names()<|MERGE_RESOLUTION|>--- conflicted
+++ resolved
@@ -228,23 +228,6 @@
 class TestEnvironmentFunctionality:
     """Test suite for MettaGrid environment functionality."""
 
-<<<<<<< HEAD
-    def test_timestep(self, environment):
-        """Test that timestep increments correctly."""
-        environment.reset()
-
-        # Generate a valid action for all agents
-        num_agents = environment.num_agents
-        actions = generate_valid_random_actions(
-            environment,
-            num_agents,
-            force_action_type=0,
-            force_action_arg=0,
-            seed=TEST_SEED,
-        )
-
-        obs, rewards, terminated, truncated, infos = environment.step(actions)
-=======
     def test_env_initialization(self, environment):
         """Test environment initialization."""
         assert environment._renderer is None
@@ -276,7 +259,6 @@
         num_agents = environment._c_env.num_agents
         # Take a step with NoOp actions for all agents
         (obs, rewards, terminated, truncated, infos) = environment.step([[0, 0]] * num_agents)
->>>>>>> 51064d5b
 
         # Check timestep increased
         assert environment._c_env.current_step == 1
@@ -320,11 +302,7 @@
         assert environment.render_mode == "human"
         assert environment._c_env.map_width > 0
         assert environment._c_env.map_height > 0
-<<<<<<< HEAD
         num_agents = environment._c_env.num_agents
-=======
-        num_agents = environment.num_agents
->>>>>>> 51064d5b
         assert num_agents > 0
         assert len(environment.action_success) == num_agents
 
