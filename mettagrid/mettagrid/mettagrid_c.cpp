--- conflicted
+++ resolved
@@ -189,7 +189,6 @@
 
   size_t num_agents = _agents.size();
   if (_use_observation_tokens) {
-<<<<<<< HEAD
     // Flattened: [num_agents, num_tokens * 3]
     _observations_size = num_agents * _num_observation_tokens * 3;
   } else {
@@ -216,14 +215,6 @@
   // assign reward slots to agents
   for (size_t i = 0; i < _agents.size(); i++) {
     _agents[i]->init(&_rewards[i]);
-=======
-    shape = {static_cast<ssize_t>(num_agents), static_cast<ssize_t>(_num_observation_tokens), static_cast<ssize_t>(3)};
-  } else {
-    shape = {static_cast<ssize_t>(num_agents),
-             static_cast<ssize_t>(obs_height),
-             static_cast<ssize_t>(obs_width),
-             static_cast<ssize_t>(_feature_normalizations.size())};
->>>>>>> 5f8d8c61
   }
 
   _gym_mode = true;
@@ -290,39 +281,6 @@
 
   if (_use_observation_tokens) {
     size_t tokens_written = 0;
-<<<<<<< HEAD
-    const size_t max_tokens = _num_observation_tokens;
-    const size_t agent_offset = agent_idx * max_tokens * 3;
-
-    // Clear agent's observation buffer
-    std::memset(_observations + agent_offset, 0, max_tokens * 3 * sizeof(c_observations_type));
-
-    // TODO: Order tokens by distance for better truncation behavior
-    for (unsigned int r = r_start; r < r_end && tokens_written < max_tokens; r++) {
-      for (unsigned int c = c_start; c < c_end && tokens_written < max_tokens; c++) {
-        for (unsigned int layer = 0; layer < _grid->num_layers && tokens_written < max_tokens; layer++) {
-          GridLocation object_loc(r, c, layer);
-          auto obj = _grid->object_at(object_loc);
-          if (!obj) continue;
-
-          int obs_r = object_loc.r + obs_height_radius - observer_row;
-          int obs_c = object_loc.c + obs_width_radius - observer_col;
-          uint8_t location = (obs_r << 4) | obs_c;  // Pack location into single byte
-
-          // Get object features
-          vector<PartialObservationToken> features = obj->obs_features();
-
-          // Write tokens directly to flattened buffer
-          for (const auto& feature : features) {
-            if (tokens_written >= max_tokens) break;
-
-            size_t token_base = agent_offset + tokens_written * 3;
-            _observations[token_base + 0] = location;
-            _observations[token_base + 1] = feature.feature_id;
-            _observations[token_base + 2] = feature.value;
-
-            tokens_written++;
-=======
     auto observation_view = _observations.mutable_unchecked<3>();
     // Order the tokens by distance from the agent, so if we need to drop tokens, we drop the farthest ones first.
     for (unsigned int distance = 0; distance < obs_width_radius + obs_height_radius; distance++) {
@@ -357,7 +315,6 @@
               agent_obs_tokens[i].location = location;
             }
             tokens_written += obj_tokens_written;
->>>>>>> 5f8d8c61
           }
         }
       }
@@ -397,11 +354,6 @@
 void MettaGrid::_step(py::array_t<int> actions) {
   auto actions_view = actions.unchecked<2>();
 
-<<<<<<< HEAD
-  // Reset state for new step
-  std::memset(_rewards, 0, _rewards_size * sizeof(c_rewards_type));
-  std::memset(_observations, 0, _observations_size * sizeof(c_observations_type));
-=======
   // Reset rewards and observations
   auto rewards_view = _rewards.mutable_unchecked<1>();
 
@@ -416,7 +368,6 @@
     std::fill(obs_ptr, obs_ptr + obs_size, 0);
   }
 
->>>>>>> 5f8d8c61
   std::fill(_action_success.begin(), _action_success.end(), false);
 
   // Increment timestep and process events
@@ -458,7 +409,6 @@
         continue;
       }
 
-<<<<<<< HEAD
       // Validate action argument
       if (action_arg > _max_action_args[action_id]) {
         throw std::runtime_error("Action argument " + std::to_string(action_arg) + " exceeds maximum " +
@@ -467,30 +417,9 @@
                                  std::to_string(agent_idx));
       }
 
-      // Validate agent
-      if (agent == nullptr) {
-        throw std::runtime_error("Agent is null at index " + std::to_string(agent_idx));
-      }
-
-      // Validate agent ID
-      if (agent->id <= 0) {
-        throw std::runtime_error("Agent ID must be positive. Agent " + std::to_string(agent_idx) + " has ID " +
-                                 std::to_string(agent->id));
-      }
-
-      if (agent->id >= _grid->objects.size()) {
-        throw std::runtime_error("Agent ID " + std::to_string(agent->id) + " exceeds grid object count " +
-                                 std::to_string(_grid->objects.size()) + " for agent " + std::to_string(agent_idx));
-      }
-
-      // Execute the action
-      bool success = handler->handle_action(agent->id, action_arg);
-      _action_success[agent_idx] = success;
-=======
       // handle_action expects a GridObjectId, rather than an agent_id, because of where it does its lookup
       bool success = handler->handle_action(agent->id, arg);
       _action_success[idx] = success;
->>>>>>> 5f8d8c61
     }
   }
 
@@ -564,14 +493,6 @@
       throw std::runtime_error(ss.str());
     }
   } else {
-<<<<<<< HEAD
-    size_t expected_obs_size = num_agents * obs_height * obs_width * _grid_features.size();
-    if (_observations_size != expected_obs_size) {
-      std::stringstream ss;
-      ss << "observations buffer size is " << _observations_size << " but expected " << expected_obs_size
-         << " (agents=" << num_agents << ", height=" << obs_height << ", width=" << obs_width
-         << ", features=" << _grid_features.size() << ")";
-=======
     auto observation_info = _observations.request();
     auto shape = observation_info.shape;
     if (observation_info.ndim != 4 || shape[0] != num_agents || shape[1] != obs_height || shape[2] != obs_width ||
@@ -580,7 +501,6 @@
       ss << "observations has shape [" << shape[0] << ", " << shape[1] << ", " << shape[2] << ", " << shape[3]
          << "] but expected [" << num_agents << ", " << obs_height << ", " << obs_width << ", "
          << _feature_normalizations.size() << "]";
->>>>>>> 5f8d8c61
       throw std::runtime_error(ss.str());
     }
   }
@@ -818,40 +738,22 @@
 py::object MettaGrid::action_space() {
   auto gym = py::module_::import("gymnasium");
   auto spaces = gym.attr("spaces");
-<<<<<<< HEAD
-  return spaces.attr("MultiDiscrete")(py::make_tuple(py::len(action_names()), _max_action_arg + 1),
-                                      py::arg("dtype") = np_actions_dtype());
-=======
 
   size_t number_of_actions = py::len(action_names());
   size_t number_of_action_args = _max_action_arg + 1;
   return spaces.attr("MultiDiscrete")(py::make_tuple(number_of_actions, number_of_action_args),
                                       py::arg("dtype") = dtype_actions());
->>>>>>> 5f8d8c61
 }
 
 py::object MettaGrid::observation_space() {
   auto gym = py::module_::import("gymnasium");
   auto spaces = gym.attr("spaces");
-<<<<<<< HEAD
-  if (_use_observation_tokens) {
-    // TODO: consider spaces other than "Box". They're more correctly descriptive, but I don't know if
-    // that matters to us.
-    return spaces.attr("Box")(
-        0, 255, py::make_tuple(_agents.size(), _num_observation_tokens, 3), py::arg("dtype") = np_observations_dtype());
-  } else {
-    return spaces.attr("Box")(0,
-                              255,
-                              py::make_tuple(obs_height, obs_width, _grid_features.size()),
-                              py::arg("dtype") = np_observations_dtype());
-=======
 
   auto observation_info = _observations.request();
   auto shape = observation_info.shape;
   auto space_shape = py::tuple(observation_info.ndim - 1);
   for (size_t i = 0; i < observation_info.ndim - 1; i++) {
     space_shape[i] = shape[i + 1];
->>>>>>> 5f8d8c61
   }
 
   ObservationType min_value = std::numeric_limits<ObservationType>::min();  // 0
