--- conflicted
+++ resolved
@@ -1,43 +1,20 @@
 #ifndef METTAGRID_METTAGRID_ACTIONS_ROTATE_HPP_
 #define METTAGRID_METTAGRID_ACTIONS_ROTATE_HPP_
 
-#include <cstdint>
 #include <string>
 
-#include "actions/action_handler.hpp"
+#include "action_handler.hpp"
 #include "objects/agent.hpp"
-namespace Actions {
+
 class Rotate : public ActionHandler {
 public:
   explicit Rotate(const ActionConfig& cfg) : ActionHandler(cfg, "rotate") {}
 
-  uint8_t max_arg() const override {
+  unsigned char max_arg() const override {
     return 3;
   }
 
-  ActionHandler* clone() const override {
-    return new Rotate(*this);
-  }
-
 protected:
-<<<<<<< HEAD
-  bool _handle_action(uint32_t actor_id, Agent* actor, c_actions_type arg) override {
-    // Null checks for actor and grid are now handled in the base class
-
-    // Validate that the orientation is within bounds
-    if (arg > 3) {
-      throw std::runtime_error("Invalid orientation value: " + std::to_string(arg) + " (must be between 0 and 3)");
-    }
-
-    // Set the new orientation
-    actor->orientation = arg;
-
-    return true;
-  }
-};
-}  // namespace Actions
-#endif  // ROTATE_HPP
-=======
   bool _handle_action(Agent* actor, ActionArg arg) override {
     unsigned short orientation = arg;
     actor->orientation = orientation;
@@ -45,5 +22,4 @@
   }
 };
 
-#endif  // METTAGRID_METTAGRID_ACTIONS_ROTATE_HPP_
->>>>>>> 3bf7457f
+#endif  // METTAGRID_METTAGRID_ACTIONS_ROTATE_HPP_