--- conflicted
+++ resolved
@@ -1,49 +1,26 @@
-<<<<<<< HEAD
-#ifndef MOVE_HPP
-#define MOVE_HPP
-#include <cstdint>
-=======
 #ifndef METTAGRID_METTAGRID_ACTIONS_MOVE_HPP_
 #define METTAGRID_METTAGRID_ACTIONS_MOVE_HPP_
 
->>>>>>> 3bf7457f
 #include <string>
 
-#include "actions/action_handler.hpp"
+#include "action_handler.hpp"
 #include "grid_object.hpp"
 #include "objects/agent.hpp"
-namespace Actions {
+
 class Move : public ActionHandler {
 public:
   explicit Move(const ActionConfig& cfg) : ActionHandler(cfg, "move") {}
 
-  uint8_t max_arg() const override {
+  unsigned char max_arg() const override {
     return 1;
   }
 
-  ActionHandler* clone() const override {
-    return new Move(*this);
-  }
-
 protected:
-<<<<<<< HEAD
-  bool _handle_action(uint32_t actor_id, Agent* actor, c_actions_type arg) override {
-    // Null checks for actor and grid are now handled in the base class
-=======
   bool _handle_action(Agent* actor, ActionArg arg) override {
     unsigned short direction = arg;
->>>>>>> 3bf7457f
 
-    // Get the direction from the action argument
-    uint16_t direction = arg;
-
-    // Use the base class utility method for orientation validation
-    validate_orientation(actor);
-
-    // Get the current orientation and possibly reverse it
     Orientation orientation = static_cast<Orientation>(actor->orientation);
     if (direction == 1) {
-      // Reverse the orientation
       if (orientation == Orientation::Up) {
         orientation = Orientation::Down;
       } else if (orientation == Orientation::Down) {
@@ -55,32 +32,13 @@
       }
     }
 
-    // Store the old location
     GridLocation old_loc = actor->location;
-
-    // Calculate the new location
     GridLocation new_loc = _grid->relative_location(old_loc, orientation);
-
-    // Use the base class utility method to check if location is valid
-    if (!is_valid_location(new_loc)) {
-      return false;  // Moving out of bounds - not an error
+    if (!_grid->is_empty(new_loc.r, new_loc.c)) {
+      return false;
     }
-
-    // Check if the target location is empty
-    if (!_grid->is_empty(new_loc.r, new_loc.c)) {
-      return false;  // Space occupied - not an error
-    }
-
-    // Try to move the object and return the result
-    bool move_result = _grid->move_object(actor->id, new_loc);
-
-    return move_result;
+    return _grid->move_object(actor->id, new_loc);
   }
 };
-<<<<<<< HEAD
-}  // namespace Actions
-#endif  // MOVE_HPP
-=======
 
-#endif  // METTAGRID_METTAGRID_ACTIONS_MOVE_HPP_
->>>>>>> 3bf7457f
+#endif  // METTAGRID_METTAGRID_ACTIONS_MOVE_HPP_