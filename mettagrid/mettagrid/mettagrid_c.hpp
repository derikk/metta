#ifndef METTAGRID_METTAGRID_METTAGRID_C_HPP_
#define METTAGRID_METTAGRID_METTAGRID_C_HPP_

#if defined(_WIN32)
#define METTAGRID_API __declspec(dllexport)
#else
#define METTAGRID_API __attribute__((visibility("default")))
#endif

#include <pybind11/numpy.h>
#include <pybind11/pybind11.h>
#include <pybind11/stl.h>

#include <map>
#include <memory>
#include <string>
#include <vector>

#include "types.hpp"

// Forward declarations of existing C++ classes
class Grid;
class EventManager;
class StatsTracker;
class ActionHandler;
class Agent;
class ObservationEncoder;
class GridObject;

namespace py = pybind11;

class METTAGRID_API MettaGrid {
public:
  MettaGrid(py::dict env_cfg, py::list map);
  ~MettaGrid();

  unsigned short obs_width;
  unsigned short obs_height;

  unsigned int current_step;
  unsigned int max_steps;

  // Python API methods
  py::tuple reset();
  py::tuple step(py::array_t<int> actions);
  void set_buffers(py::array_t<c_observations_type, py::array::c_style>& observations,
                   py::array_t<c_terminals_type, py::array::c_style>& terminals,
                   py::array_t<c_truncations_type, py::array::c_style>& truncations,
                   py::array_t<c_rewards_type, py::array::c_style>& rewards);

  void validate_buffers();
  py::dict grid_objects();
  py::list action_names();

<<<<<<< HEAD
  unsigned int map_width() const;
  unsigned int map_height() const;
  py::list grid_features();
  unsigned int num_agents() const;
  py::array_t<c_rewards_type> get_episode_rewards();
=======
  unsigned int map_width();
  unsigned int map_height();
  py::list feature_normalizations();
  unsigned int num_agents();
  py::array_t<float> get_episode_rewards();
>>>>>>> 5f8d8c61
  py::dict get_episode_stats();
  py::object action_space();
  py::object observation_space();
  py::list action_success();
  py::list max_action_args();
  py::list object_type_names();
  py::list inventory_item_names();
  py::array_t<unsigned int> get_agent_groups() const;
  static Agent* create_agent(int r,
                             int c,
                             const std::string& group_name,
                             unsigned int group_id,
                             const py::dict& group_cfg_py,
                             const py::dict& agent_cfg_py);

  bool is_gym_mode() const {
    return _gym_mode;
  }

private:
  // Member variables
  py::dict _cfg;
  std::map<unsigned int, float> _group_reward_pct;
  std::map<unsigned int, unsigned int> _group_sizes;
  std::unique_ptr<Grid> _grid;
  std::unique_ptr<EventManager> _event_manager;

  std::vector<std::unique_ptr<ActionHandler>> _action_handlers;
  int _num_action_handlers;
  std::vector<unsigned char> _max_action_args;
  unsigned char _max_action_arg;
  unsigned char _max_action_priority;

  std::unique_ptr<ObservationEncoder> _obs_encoder;
  std::unique_ptr<StatsTracker> _stats;

  bool _use_observation_tokens;
  unsigned int _num_observation_tokens;

  // TODO: currently these are owned and destroyed by the grid, but we should
  // probably move ownership here.
  std::vector<Agent*> _agents;

  // Mode flags
  bool _gym_mode;
  bool _set_buffers_called;

  // Internal buffers for gym mode
  std::unique_ptr<c_observations_type[]> _internal_observations;
  std::unique_ptr<c_terminals_type[]> _internal_terminals;
  std::unique_ptr<c_truncations_type[]> _internal_truncations;
  std::unique_ptr<c_rewards_type[]> _internal_rewards;

  // Pointers to external buffers - these are required and must be set
  c_observations_type* _observations;
  c_terminals_type* _terminals;
  c_truncations_type* _truncations;
  c_rewards_type* _rewards;

  // Buffer sizes
  size_t _observations_size;
  size_t _terminals_size;
  size_t _truncations_size;
  size_t _rewards_size;

  // Internal buffers
  std::vector<float> _episode_rewards;

  std::vector<float> _feature_normalizations;

  std::vector<bool> _action_success;

  void init_action_handlers();
  void add_agent(Agent* agent);
  void _compute_observation(unsigned int observer_r,
                            unsigned int observer_c,
                            unsigned short obs_width,
                            unsigned short obs_height,
                            size_t agent_idx);
  void _compute_observations(py::array_t<int> actions);
  void _step(py::array_t<int> actions);

  void _allocate_internal_buffers();
  void _free_internal_buffers();
  void _setup_gym_mode();
};

#endif  // METTAGRID_METTAGRID_METTAGRID_C_HPP_<|MERGE_RESOLUTION|>--- conflicted
+++ resolved
@@ -52,19 +52,11 @@
   py::dict grid_objects();
   py::list action_names();
 
-<<<<<<< HEAD
   unsigned int map_width() const;
   unsigned int map_height() const;
-  py::list grid_features();
+  py::list feature_normalizations();
   unsigned int num_agents() const;
-  py::array_t<c_rewards_type> get_episode_rewards();
-=======
-  unsigned int map_width();
-  unsigned int map_height();
-  py::list feature_normalizations();
-  unsigned int num_agents();
   py::array_t<float> get_episode_rewards();
->>>>>>> 5f8d8c61
   py::dict get_episode_stats();
   py::object action_space();
   py::object observation_space();
