from __future__ import annotations

import datetime
import logging
<<<<<<< HEAD
import time
=======
import random
>>>>>>> 778f9e23
import uuid
from typing import Any, Dict, Optional, cast

import gymnasium as gym
import numpy as np
import pufferlib
from hydra.utils import instantiate
from omegaconf import OmegaConf
from pufferlib import unroll_nested_dict
from pydantic import validate_call
from typing_extensions import override

from metta.util.s3_cache import S3CacheManager
from metta.util.timing import Stopwatch
from mettagrid.curriculum import Curriculum, Task
from mettagrid.level_builder import Level
from mettagrid.mettagrid_c import MettaGrid
from mettagrid.replay_writer import ReplayWriter
from mettagrid.stats_writer import StatsWriter
from mettagrid.util.diversity import calculate_diversity_bonus

# These data types must match PufferLib -- see pufferlib/vector.py
#
# Important:
#
# In PufferLib's class Multiprocessing, the data type for actions will be set to int32
# whenever the action space is Discrete or Multidiscrete. If we do not match the data type
# here in our child class, then we will experience extra data conversions in the background.
# Additionally the actions that are sent to the C environment will be int32 (because PufferEnv
# controls the type of self.actions) -- creating an opportunity for type confusion.

dtype_observations = np.dtype(np.uint8)
dtype_terminals = np.dtype(bool)
dtype_truncations = np.dtype(bool)
dtype_rewards = np.dtype(np.float32)
dtype_actions = np.dtype(np.int32)  # must be int32!
dtype_masks = np.dtype(bool)
dtype_success = np.dtype(bool)

logger = logging.getLogger("MettaGridEnv")

# Cache manager for expensive map building operations
map_cache = S3CacheManager(
    bucket_name="softmax-level-cache",
    prefix="map_builder_cache/",
    compression_level=6,
    aws_region="us-east-1",
    logger=None,
)


def required(func):
    """Marks methods that PufferEnv requires but does not implement for override."""
    return func


class MettaGridEnv(pufferlib.PufferEnv, gym.Env):
    # Type hints for attributes defined in the C++ extension to help Pylance
    observations: np.ndarray
    terminals: np.ndarray
    truncations: np.ndarray
    rewards: np.ndarray
    actions: np.ndarray

    @validate_call(config={"arbitrary_types_allowed": True})
    def __init__(
        self,
        curriculum: Curriculum,
        render_mode: Optional[str],
        level: Optional[Level] = None,
        buf=None,
        stats_writer: Optional[StatsWriter] = None,
        replay_writer: Optional[ReplayWriter] = None,
        **kwargs,
    ):
        self.timer = Stopwatch(logger)
        self.timer.start()
        self._steps = 0
        self._cache_hits = 0
        self._cache_misses = 0

        self._render_mode = render_mode
        self._curriculum = curriculum
        self._task: Task = self._curriculum.get_task()
        self._level = level
        self._last_level_per_task = {}
        self._renderer = None
        self._map_labels = []
        self._stats_writer = stats_writer
        self._replay_writer = replay_writer
        self._episode_id: str | None = None
        self._reset_at = datetime.datetime.now()
        self._current_seed = 0
        self.labels = self._task.env_cfg().get("labels", None)
        self._should_reset = False

        self._initialize_c_env()
        super().__init__(buf)

        if self._render_mode is not None:
            if self._render_mode == "human":
                from .renderer.nethack import NethackRenderer

                self._renderer = NethackRenderer(self.object_type_names)
            elif self._render_mode == "miniscope":
                from .renderer.miniscope import MiniscopeRenderer

                self._renderer = MiniscopeRenderer(self.object_type_names)

    def _make_episode_id(self):
        return str(uuid.uuid4())

    def _initialize_c_env(self) -> None:
        """Initialize the C++ environment."""
<<<<<<< HEAD

=======
        task = self._task
>>>>>>> 778f9e23
        level = self._level
        last_level = self._last_level_per_task.get(task.id(), None)
        if level is None and last_level is not None and random.random() < task.env_cfg().get("replay_level_prob", 0):
            # Replay the last level we had for this task, rather than building a new one.
            # This will be less adaptive to changes in the task config, but will save a lot
            # of CPU, and so is helpful if we're CPU bound.
            level = last_level

        if level is None:
            map_builder_config = task.env_cfg().game.map_builder
            with map_cache(map_builder_config) as cache_ctx:
                if cache_ctx.hit:
                    with self.timer("cache_hit"):
                        level = cache_ctx.get()
                        self._cache_hits += 1
                else:
                    with self.timer("cache_miss"):
                        map_builder = instantiate(map_builder_config, _recursive_=True, _convert_="all")
                        level = map_builder.build()
                        self._cache_misses += 1
                    with self.timer("cache_set"):
                        cache_ctx.set(level)

        self._last_level_per_task[task.id()] = level

        # Validate the level
        validation_start = time.perf_counter()
        level_agents = np.count_nonzero(np.char.startswith(level.grid, "agent"))
        assert task.env_cfg().game.num_agents == level_agents, (
            f"Number of agents {task.env_cfg().game.num_agents} does not match number of agents in map {level_agents}"
        )
        validation_time = time.perf_counter() - validation_start
        logging.debug(f"Level validation required {validation_time:.4f} sec")

        # Convert to container for C++ code with explicit casting to Dict[str, Any]
        config_dict = cast(Dict[str, Any], OmegaConf.to_container(task.env_cfg()))

        self._map_labels = level.labels

        # Convert string array to list of strings for C++ compatibility
        # TODO: push the not-numpy-array higher up the stack, and consider pushing not-a-sparse-list lower.
        with self.timer("mettagrid_init"):
            self._c_env = MettaGrid(config_dict, level.grid.tolist())

        self._grid_env = self._c_env

    @override  # pufferlib.PufferEnv.reset
    def reset(self, seed: int | None = None) -> tuple[np.ndarray, dict]:
        self._task = self._curriculum.get_task()

        self._initialize_c_env()

        assert self.observations.dtype == dtype_observations
        assert self.terminals.dtype == dtype_terminals
        assert self.truncations.dtype == dtype_truncations
        assert self.rewards.dtype == dtype_rewards

        self._c_env.set_buffers(self.observations, self.terminals, self.truncations, self.rewards)

        self._episode_id = self._make_episode_id()
        self._current_seed = seed or 0
        self._reset_at = datetime.datetime.now()
        if self._replay_writer:
            self._replay_writer.start_episode(self._episode_id, self)

        with self.timer("_c_env.reset"):
            obs, infos = self._c_env.reset()

        self._should_reset = False
        return obs, infos

    @override  # pufferlib.PufferEnv.step
    def step(self, actions: np.ndarray) -> tuple[np.ndarray, np.ndarray, np.ndarray, np.ndarray, dict]:
        """
        Execute one timestep of the environment dynamics with the given actions.

        IMPORTANT: In training mode, the `actions` parameter and `self.actions` may be the same
        object, but in simulation mode they are independent. Always use the passed-in `actions`
        parameter to ensure correct behavior in all contexts.

        Args:
            actions: A numpy array of shape (num_agents, 2) with dtype np.int32

        Returns:
            Tuple of (observations, rewards, terminals, truncations, infos)

        """

        if __debug__:
            from mettagrid.util.actions import validate_actions

            validate_actions(self, actions, logger)

        if self._replay_writer and self._episode_id:
            self._replay_writer.log_pre_step(self._episode_id, actions)

        with self.timer("_c_env.step"):
            self._c_env.step(actions)
            self._steps += 1

        if self._replay_writer and self._episode_id:
            self._replay_writer.log_post_step(self._episode_id, self.rewards)

        infos = {}
        if self.terminals.all() or self.truncations.all():
            if self._task.env_cfg().game.diversity_bonus.enabled:
                self.rewards *= calculate_diversity_bonus(
                    self._c_env.get_episode_rewards(),
                    self._c_env.get_agent_groups(),
                    self._task.env_cfg().game.diversity_bonus.similarity_coef,
                    self._task.env_cfg().game.diversity_bonus.diversity_coef,
                )

            self.process_episode_stats(infos)
            self._should_reset = True
            self._task.complete(self._c_env.get_episode_rewards().mean())

        return self.observations, self.rewards, self.terminals, self.truncations, infos

    @override
    def close(self):
        pass

    def process_episode_stats(self, infos: Dict[str, Any]):
        episode_rewards = self._c_env.get_episode_rewards()
        episode_rewards_sum = episode_rewards.sum()
        episode_rewards_mean = episode_rewards_sum / self._c_env.num_agents

        infos.update(
            {
                "rewards/sum": episode_rewards_sum,
                "rewards/mean": episode_rewards_mean,
                "rewards/min": episode_rewards.min(),
                "rewards/max": episode_rewards.max(),
                f"rewards/{self._task.name()}/sum": episode_rewards_sum,
                f"rewards/{self._task.name()}/mean": episode_rewards_mean,
                f"rewards/{self._task.name()}/min": episode_rewards.min(),
                f"rewards/{self._task.name()}/max": episode_rewards.max(),
            }
        )
        infos["rewards/raw"] = episode_rewards

        for label in self._map_labels:
            infos[f"rewards/map:{label}"] = episode_rewards_mean

        if self.labels is not None:
            for label in self.labels:
                infos[f"rewards/env:{label}"] = episode_rewards_mean

        with self.timer("_c_env.get_episode_stats"):
            stats = self._c_env.get_episode_stats()

        wall_time = self.timer.get_elapsed()  # global timer
        timer_data = self.timer.get_all_elapsed()

        steps_per_sec = self._steps / wall_time if wall_time > 0 else 0

        timing_logs = {
            # Key performance indicators
            "timing/steps_per_second": steps_per_sec,
            # Breakdown by operation (as a single structured metric)
            "timing/breakdown": {
                op: {"seconds": elapsed, "fraction": elapsed / wall_time if wall_time > 0 else 0}
                for op, elapsed in timer_data.items()
            },
            # Total time for reference
            "timing/total_seconds": wall_time,
            "timing/total_steps": self._c_env.current_step,
        }
        infos["timing"] = timing_logs

        infos["cache/hits"] = self._cache_hits
        infos["cache/misses"] = self._cache_misses

        # infos["agent_raw"] = stats["agent"]
        infos["game"] = stats["game"]
        infos["agent"] = {}
        for agent_stats in stats["agent"]:
            for n, v in agent_stats.items():
                infos["agent"][n] = infos["agent"].get(n, 0) + v
        for n, v in infos["agent"].items():
            infos["agent"][n] = v / self._c_env.num_agents

        replay_url = None
        if self._replay_writer:
            assert self._episode_id is not None, "Episode ID must be set before writing a replay"
            replay_url = self._replay_writer.write_replay(self._episode_id)
            infos["replay_url"] = replay_url

        if self._stats_writer:
            assert self._episode_id is not None, "Episode ID must be set before writing stats"

            attributes = {
                "seed": self._current_seed,
                "map_w": self.map_width,
                "map_h": self.map_height,
            }

            for k, v in unroll_nested_dict(OmegaConf.to_container(self._task.env_cfg(), resolve=False)):
                attributes[f"config.{k.replace('/', '.')}"] = str(v)

            agent_metrics = {}
            for agent_idx, agent_stats in enumerate(stats["agent"]):
                agent_metrics[agent_idx] = {}
                agent_metrics[agent_idx]["reward"] = float(episode_rewards[agent_idx])
                for k, v in agent_stats.items():
                    agent_metrics[agent_idx][k] = float(v)

            grid_objects: Dict[int, Any] = self._c_env.grid_objects()
            # iterate over grid_object values
            agent_groups: Dict[int, int] = {
                v["agent_id"]: v["agent:group"] for v in grid_objects.values() if v["type"] == 0
            }

            self._stats_writer.record_episode(
                self._episode_id,
                attributes,
                agent_metrics,
                agent_groups,
                self.max_steps,
                replay_url,
                self._reset_at,
            )
        self._episode_id = None

    @property
    def max_steps(self) -> int:
        return self._c_env.max_steps

    @property
    @required
    def single_observation_space(self) -> gym.spaces.Box:
        """
        Return the observation space for a single agent.
        Returns:
            Box: A Box space with shape depending on whether observation tokens are used.
                If using tokens: (num_agents, num_observation_tokens, 3)
                Otherwise: (obs_height, obs_width, num_grid_features)
        """
        return self._c_env.observation_space

    @property
    @required
    def single_action_space(self) -> gym.spaces.MultiDiscrete:
        """
        Return the action space for a single agent.
        Returns:
            MultiDiscrete: A MultiDiscrete space with shape (num_actions, max_action_arg + 1)
        """
        return self._c_env.action_space

    # obs_width and obs_height correspond to the view window size, and should indicate the grid from which
    # tokens are being computed.
    @property
    def obs_width(self):
        return self._c_env.obs_width

    @property
    def obs_height(self):
        return self._c_env.obs_height

    @property
    def action_names(self) -> list[str]:
        return self._c_env.action_names()

    @property
    @required
    def num_agents(self) -> int:
        return self._c_env.num_agents

    def render(self) -> str | None:
        if self._renderer is None:
            return None

        return self._renderer.render(self._c_env.current_step, self._c_env.grid_objects())

    @property
    @override
    def done(self):
        return self._should_reset

    @property
    def feature_normalizations(self) -> list[float]:
        return self._c_env.feature_normalizations()

    @property
    def global_features(self):
        return []

    @property
    @override
    def render_mode(self):
        return self._render_mode

    @property
    def map_width(self) -> int:
        return self._c_env.map_width

    @property
    def map_height(self) -> int:
        return self._c_env.map_height

    @property
    def grid_objects(self) -> dict[int, dict[str, Any]]:
        """
        Get information about all grid objects that are present in our map.

        It is important to keep in mind the difference between grid_objects, which are things
        like "walls" or "agents", and grid_features which is the encoded representation of all possible
        observations of grid_objects that is provided to the policy.

        Returns:
            A dictionary mapping object IDs to their properties.
        """
        return self._c_env.grid_objects()

    @property
    def max_action_args(self) -> list[int]:
        """
        Get the maximum argument variant for each action type.
        Returns:
            List of integers representing max parameters for each action type
        """
        action_args_array = self._c_env.max_action_args()
        return [int(x) for x in action_args_array]

    @property
    def action_success(self) -> list[bool]:
        action_success_array = self._c_env.action_success()
        return [bool(x) for x in action_success_array]

    @property
    def object_type_names(self) -> list[str]:
        return self._c_env.object_type_names()

    @property
    def inventory_item_names(self) -> list[str]:
        return self._c_env.inventory_item_names()<|MERGE_RESOLUTION|>--- conflicted
+++ resolved
@@ -2,11 +2,8 @@
 
 import datetime
 import logging
-<<<<<<< HEAD
+import random
 import time
-=======
-import random
->>>>>>> 778f9e23
 import uuid
 from typing import Any, Dict, Optional, cast
 
@@ -121,11 +118,8 @@
 
     def _initialize_c_env(self) -> None:
         """Initialize the C++ environment."""
-<<<<<<< HEAD
-
-=======
+
         task = self._task
->>>>>>> 778f9e23
         level = self._level
         last_level = self._last_level_per_task.get(task.id(), None)
         if level is None and last_level is not None and random.random() < task.env_cfg().get("replay_level_prob", 0):
