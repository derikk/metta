--- conflicted
+++ resolved
@@ -69,14 +69,10 @@
         self._reset_at = datetime.datetime.now()
         self._current_seed = 0
 
-<<<<<<< HEAD
         self._reset_env()
         super().__init__()
 
-        self.labels = self._env_cfg.get("labels", None)
-=======
         self.labels = self._task.env_cfg().get("labels", None)
->>>>>>> 5306503e
         self._should_reset = False
 
     def _make_episode_id(self):
@@ -112,16 +108,11 @@
 
     @override
     def reset(self, seed: int | None = None, options: dict | None = None) -> tuple[np.ndarray, dict]:
-<<<<<<< HEAD
         """
         This method overrides the reset method from PufferEnv.
 
         Reset the environment to an initial state and returns an initial observation.
         """
-        self._env_cfg = self._get_new_env_cfg()
-
-=======
->>>>>>> 5306503e
         self._reset_env()
 
         self.observations = self.observations.astype(np_observations_type, copy=False)
@@ -235,13 +226,8 @@
                 "map_h": str(self.map_height),
             }
 
-<<<<<<< HEAD
-            for k, v in unroll_nested_dict(OmegaConf.to_container(self._env_cfg, resolve=False)):
-                attributes[f"config.{str(k).replace('/', '.')}"] = str(v)
-=======
             for k, v in unroll_nested_dict(OmegaConf.to_container(self._task.env_cfg(), resolve=False)):
                 attributes[f"config.{k.replace('/', '.')}"] = str(v)
->>>>>>> 5306503e
 
             agent_metrics = {}
             for agent_idx, agent_stats in enumerate(stats["agent"]):
@@ -272,13 +258,6 @@
         pass
 
     @property
-<<<<<<< HEAD
-=======
-    def max_steps(self):
-        return self._task.env_cfg().game.max_steps
-
-    @property
->>>>>>> 5306503e
     @required
     def single_observation_space(self) -> gym.spaces.Box:
         """Return the observation space for a single agent.
