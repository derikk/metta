--- conflicted
+++ resolved
@@ -377,15 +377,10 @@
         return self._c_env.object_type_names()
 
     @property
-<<<<<<< HEAD
-    def inventory_item_names(self):
+    def inventory_item_names(self) -> list[str]:
         return self._c_env.inventory_item_names()
 
     @property
     def initial_grid_hash(self) -> int:
         """Returns the hash of the initial grid configuration."""
-        return self._c_env.initial_grid_hash
-=======
-    def inventory_item_names(self) -> list[str]:
-        return self._c_env.inventory_item_names()
->>>>>>> 2b942a54
+        return self._c_env.initial_grid_hash