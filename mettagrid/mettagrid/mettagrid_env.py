--- conflicted
+++ resolved
@@ -250,14 +250,11 @@
         for label in self._map_labels + self.labels:
             infos[f"map_reward/{label}"] = episode_rewards_mean
 
-<<<<<<< HEAD
         infos.update(get_completion_rates(self._curriculum))
 
         stats = self._c_env.get_episode_stats()
-=======
         with self.timer("_c_env.get_episode_stats"):
             stats = self._c_env.get_episode_stats()
->>>>>>> a2537109
 
         infos["game"] = stats["game"]
         infos["agent"] = {}
