from __future__ import annotations

import datetime
<<<<<<< HEAD
import queue
import threading
=======
import logging
>>>>>>> 98954bda
import uuid
from typing import Any, Dict, Optional, Tuple, cast

import gymnasium as gym
import numpy as np
import pufferlib
from omegaconf import OmegaConf
from pufferlib import unroll_nested_dict
from pydantic import validate_call
from typing_extensions import override

from mettagrid.curriculum import Curriculum, Task
from mettagrid.level_builder import Level
from mettagrid.mettagrid_c import MettaGrid
from mettagrid.replay_writer import ReplayWriter
from mettagrid.stats_writer import StatsWriter
from mettagrid.util.diversity import calculate_diversity_bonus
from mettagrid.util.hydra import simple_instantiate

# These data types must match PufferLib -- see pufferlib/vector.py
#
# Important:
#
# In PufferLib's class Multiprocessing, the data type for actions will be set to int32
# whenever the action space is Discrete or Multidiscrete. If we do not match the data type
# here in our child class, then we will experience extra data conversions in the background.

# Additionally the actions that are sent to the C environment will be int32 (because PufferEnv
# controls the type of self.actions) -- creating an opportunity for type confusion.

#
dtype_observations = np.dtype(np.uint8)
dtype_terminals = np.dtype(bool)
dtype_truncations = np.dtype(bool)
dtype_rewards = np.dtype(np.float32)
dtype_actions = np.dtype(np.int32)  # must be int32!
dtype_masks = np.dtype(bool)
dtype_success = np.dtype(bool)

logger = logging.getLogger("MettaGridEnv")


def required(func):
    """Marks methods that PufferEnv requires but does not implement for override."""
    return func


class MettaGridEnv(pufferlib.PufferEnv, gym.Env):
    # Type hints for attributes defined in the C++ extension to help Pylance
    observations: np.ndarray
    terminals: np.ndarray
    truncations: np.ndarray
    rewards: np.ndarray
    actions: np.ndarray

    @validate_call(config={"arbitrary_types_allowed": True})
    def __init__(
        self,
        curriculum: Curriculum,
        render_mode: Optional[str],
        level: Optional[Level] = None,
        buf=None,
        stats_writer: Optional[StatsWriter] = None,
        replay_writer: Optional[ReplayWriter] = None,
        **kwargs,
    ):
        self._render_mode = render_mode
        self._curriculum = curriculum
        self._task = self._curriculum.get_task()
        self._level = level
        self._renderer = None
        self._map_labels = []
        self._stats_writer = stats_writer
        self._replay_writer = replay_writer
        self._episode_id: str | None = None
        self._reset_at = datetime.datetime.now()
        self._current_seed = 0

        self.labels = self._task.env_cfg().get("labels", None)
        self._should_reset = False

<<<<<<< HEAD
        # Initialize the precalculation system
        self._precalc_queue = queue.Queue(maxsize=1)
        self._precalc_thread = None
        self._stop_precalc = threading.Event()

        # Start precalculation for the first environment
        self._start_precalculation()

        self._initialize_c_env()

=======
        self._reset_env()
>>>>>>> 98954bda
        super().__init__(buf)

        if self._render_mode is not None:
            if self._render_mode == "human":
                from .renderer.nethack import NethackRenderer

                self._renderer = NethackRenderer(self.object_type_names)
            elif self._render_mode == "miniscope":
                from .renderer.miniscope import MiniscopeRenderer

                self._renderer = MiniscopeRenderer(self.object_type_names)

    def _make_episode_id(self):
        return str(uuid.uuid4())

    def _precalculation_worker(self):
        """Worker thread that precalculates C environment construction arguments."""
        while not self._stop_precalc.is_set():
            try:
                config_dict, grid, map_labels, task = self._calculate_c_env_args()

                # Try to put the result in the queue (will block if queue is full)
                try:
                    self._precalc_queue.put((config_dict, grid, map_labels, task), timeout=0.1)
                except queue.Full:
                    # Queue is full, skip this calculation
                    pass

            except Exception as e:
                # Log error but continue running
                print(f"Error in precalculation worker: {e}")

            # Small sleep to prevent busy waiting
            if not self._stop_precalc.is_set():
                self._stop_precalc.wait(0.001)

    def _start_precalculation(self):
        """Start the precalculation thread if not already running."""
        if self._precalc_thread is None or not self._precalc_thread.is_alive():
            self._stop_precalc.clear()
            self._precalc_thread = threading.Thread(target=self._precalculation_worker, daemon=True)
            self._precalc_thread.start()

    def _calculate_c_env_args(self) -> Tuple[Dict[str, Any], np.ndarray, list, Task]:
        """Calculate C environment construction arguments (can be called from thread)."""
        # Get the current task (this might change between calculations)
        task = self._curriculum.get_task()

        # Use provided level or build a new one
        level = self._level
        if level is None:
            map_builder = simple_instantiate(task.env_cfg().game.map_builder, recursive=True)
            level = map_builder.build()

        # Validate the level
        level_agents = np.count_nonzero(np.char.startswith(level.grid, "agent"))
        assert task.env_cfg().game.num_agents == level_agents, (
            f"Number of agents {task.env_cfg().game.num_agents} does not match number of agents in map {level_agents}"
        )

        # Convert to container for C++ code
        config_dict = cast(Dict[str, Any], OmegaConf.to_container(task.env_cfg()))

        return config_dict, level.grid, level.labels, task

    def _get_c_env_construction_args(self) -> Tuple[Dict[str, Any], np.ndarray, Task]:
        """Get precalculated construction args or calculate them on demand."""
        try:
            # Try to get precalculated args (non-blocking)
            config_dict, grid, map_labels, task = self._precalc_queue.get_nowait()
            self._map_labels = map_labels
            self._task = task  # Update task from precalculation

            # Ensure the precalculation thread is running for next time
            self._start_precalculation()

            return config_dict, grid, task

        except queue.Empty:
            # No precalculated args available, calculate synchronously
            config_dict, grid, map_labels, task = self._calculate_c_env_args()
            self._map_labels = map_labels
            self._task = task  # Update task from calculation

            # Ensure the precalculation thread is running for next time
            self._start_precalculation()

            return config_dict, grid, task

    def _initialize_c_env(self) -> None:
        """Initialize the C++ environment."""
        config_dict, grid, task = self._get_c_env_construction_args()

        # Convert string array to list of strings for C++ compatibility
        # TODO: push the not-numpy-array higher up the stack, and consider pushing not-a-sparse-list lower.
        self._c_env = MettaGrid(config_dict, grid.tolist())

        self._grid_env = self._c_env

    @override
<<<<<<< HEAD
    def reset(self, seed: int | None = None, options: dict | None = None) -> tuple[np.ndarray, dict]:
        self._initialize_c_env()
=======
    def reset(self, seed: int | None = None) -> tuple[np.ndarray, dict]:
        """
        This method overrides the reset method from PufferEnv.
        """

        self._reset_env()
>>>>>>> 98954bda

        assert self.observations.dtype == dtype_observations
        assert self.terminals.dtype == dtype_terminals
        assert self.truncations.dtype == dtype_truncations
        assert self.rewards.dtype == dtype_rewards

        self._c_env.set_buffers(self.observations, self.terminals, self.truncations, self.rewards)

        self._episode_id = self._make_episode_id()
        self._current_seed = seed or 0
        self._reset_at = datetime.datetime.now()
        if self._replay_writer:
            self._replay_writer.start_episode(self._episode_id, self)

        obs, infos = self._c_env.reset()
        self._should_reset = False
        return obs, infos

    @override
    def step(self, actions: np.ndarray) -> tuple[np.ndarray, np.ndarray, np.ndarray, np.ndarray, dict]:
        """
        Execute one timestep of the environment dynamics with the given actions.

        IMPORTANT: In training mode, the `actions` parameter and `self.actions` may be the same
        object, but in simulation mode they are independent. Always use the passed-in `actions`
        parameter to ensure correct behavior in all contexts.

        Args:
            actions: A numpy array of shape (num_agents, 2) with dtype np.int32

        Returns:
            Tuple of (observations, rewards, terminals, truncations, infos)

        """

        if __debug__:
            from mettagrid.util.actions import validate_actions

            validate_actions(self, actions, logger)

        if self._replay_writer and self._episode_id:
            self._replay_writer.log_pre_step(self._episode_id, actions)

        self._c_env.step(actions)

        if self._replay_writer and self._episode_id:
            self._replay_writer.log_post_step(self._episode_id, self.rewards)

        infos = {}
        if self.terminals.all() or self.truncations.all():
            if self._task.env_cfg().game.diversity_bonus.enabled:
                self.rewards *= calculate_diversity_bonus(
                    self._c_env.get_episode_rewards(),
                    self._c_env.get_agent_groups(),
                    self._task.env_cfg().game.diversity_bonus.similarity_coef,
                    self._task.env_cfg().game.diversity_bonus.diversity_coef,
                )

            self.process_episode_stats(infos)
            self._should_reset = True
            self._task.complete(self._c_env.get_episode_rewards().mean())

        return self.observations, self.rewards, self.terminals, self.truncations, infos

    @override
    def close(self):
        pass

    def process_episode_stats(self, infos: Dict[str, Any]):
        episode_rewards = self._c_env.get_episode_rewards()
        episode_rewards_sum = episode_rewards.sum()
        episode_rewards_mean = episode_rewards_sum / self._c_env.num_agents

        infos.update(
            {
                "episode/reward.sum": episode_rewards_sum,
                "episode/reward.mean": episode_rewards_mean,
                "episode/reward.min": episode_rewards.min(),
                "episode/reward.max": episode_rewards.max(),
                "episode_length": self._c_env.current_step,
                f"task/{self._task.name()}/reward": episode_rewards_mean,
            }
        )

        for label in self._map_labels:
            infos[f"rewards/map:{label}"] = episode_rewards_mean

        if self.labels is not None:
            for label in self.labels:
                infos[f"rewards/env:{label}"] = episode_rewards_mean

        stats = self._c_env.get_episode_stats()

        infos["episode_rewards"] = episode_rewards
        # infos["agent_raw"] = stats["agent"]
        infos["game"] = stats["game"]
        infos["agent"] = {}
        for agent_stats in stats["agent"]:
            for n, v in agent_stats.items():
                infos["agent"][n] = infos["agent"].get(n, 0) + v
        for n, v in infos["agent"].items():
            infos["agent"][n] = v / self._c_env.num_agents

        replay_url = None
        if self._replay_writer:
            assert self._episode_id is not None, "Episode ID must be set before writing a replay"
            replay_url = self._replay_writer.write_replay(self._episode_id)
            infos["replay_url"] = replay_url

        if self._stats_writer:
            assert self._episode_id is not None, "Episode ID must be set before writing stats"

            attributes = {
                "seed": self._current_seed,
                "map_w": self.map_width,
                "map_h": self.map_height,
            }

            for k, v in unroll_nested_dict(OmegaConf.to_container(self._task.env_cfg(), resolve=False)):
                attributes[f"config.{k.replace('/', '.')}"] = str(v)

            agent_metrics = {}
            for agent_idx, agent_stats in enumerate(stats["agent"]):
                agent_metrics[agent_idx] = {}
                agent_metrics[agent_idx]["reward"] = float(episode_rewards[agent_idx])
                for k, v in agent_stats.items():
                    agent_metrics[agent_idx][k] = float(v)

            grid_objects: Dict[int, Any] = self._c_env.grid_objects()
            # iterate over grid_object values
            agent_groups: Dict[int, int] = {
                v["agent_id"]: v["agent:group"] for v in grid_objects.values() if v["type"] == 0
            }

            self._stats_writer.record_episode(
                self._episode_id,
                attributes,
                agent_metrics,
                agent_groups,
                self.max_steps,
                replay_url,
                self._reset_at,
            )
        self._episode_id = None

<<<<<<< HEAD
    @override
    def close(self):
        """Clean up resources including the precalculation thread."""
        if self._precalc_thread is not None:
            self._stop_precalc.set()
            self._precalc_thread.join(timeout=1.0)
            self._precalc_thread = None

    def __del__(self):
        """Ensure cleanup on deletion."""
        self.close()

=======
>>>>>>> 98954bda
    @property
    def max_steps(self) -> int:
        return self._c_env.max_steps

    @property
    @required
    def single_observation_space(self) -> gym.spaces.Box:
        """
        Return the observation space for a single agent.
        Returns:
            Box: A Box space with shape depending on whether observation tokens are used.
                If using tokens: (num_agents, num_observation_tokens, 3)
                Otherwise: (obs_height, obs_width, num_grid_features)
        """
        return self._c_env.observation_space

    @property
    @required
    def single_action_space(self) -> gym.spaces.MultiDiscrete:
        """
        Return the action space for a single agent.
        Returns:
            MultiDiscrete: A MultiDiscrete space with shape (num_actions, max_action_arg + 1)
        """
        return self._c_env.action_space

    @property
    def action_names(self):
        return self._c_env.action_names()

    @property
    @required
    def num_agents(self) -> int:
        return self._c_env.num_agents

    def render(self) -> str | None:
        if self._renderer is None:
            return None

        return self._renderer.render(self._c_env.current_step, self._c_env.grid_objects())

    @property
    def done(self):
        return self._should_reset

    @property
    def feature_normalizations(self):
        return self._c_env.feature_normalizations()

    @property
    def global_features(self):
        return []

    @property
    def render_mode(self):
        return self._render_mode

    @property
    def map_width(self) -> int:
        return self._c_env.map_width

    @property
    def map_height(self) -> int:
        return self._c_env.map_height

    @property
    def grid_objects(self) -> dict[int, dict[str, Any]]:
        """
        Get information about all grid objects that are present in our map.

        It is important to keep in mind the difference between grid_objects, which are things
        like "walls" or "agents", and grid_features which is the encoded representation of all possible
        observations of grid_objects that is provided to the policy.

        Returns:
            A dictionary mapping object IDs to their properties.
        """
        return self._c_env.grid_objects()

    @property
    def max_action_args(self) -> list[int]:
        """
        Get the maximum argument variant for each action type.
        Returns:
            List of integers representing max parameters for each action type
        """
        action_args_array = self._c_env.max_action_args()
        return [int(x) for x in action_args_array]

    @property
    def action_success(self) -> list[bool]:
        action_success_array = self._c_env.action_success()
        return [bool(x) for x in action_success_array]

    @property
    def object_type_names(self) -> list[str]:
        return self._c_env.object_type_names()

    @property
    def inventory_item_names(self) -> list[str]:
        return self._c_env.inventory_item_names()<|MERGE_RESOLUTION|>--- conflicted
+++ resolved
@@ -1,12 +1,9 @@
 from __future__ import annotations
 
 import datetime
-<<<<<<< HEAD
+import logging
 import queue
 import threading
-=======
-import logging
->>>>>>> 98954bda
 import uuid
 from typing import Any, Dict, Optional, Tuple, cast
 
@@ -88,7 +85,6 @@
         self.labels = self._task.env_cfg().get("labels", None)
         self._should_reset = False
 
-<<<<<<< HEAD
         # Initialize the precalculation system
         self._precalc_queue = queue.Queue(maxsize=1)
         self._precalc_thread = None
@@ -99,9 +95,6 @@
 
         self._initialize_c_env()
 
-=======
-        self._reset_env()
->>>>>>> 98954bda
         super().__init__(buf)
 
         if self._render_mode is not None:
@@ -202,17 +195,12 @@
         self._grid_env = self._c_env
 
     @override
-<<<<<<< HEAD
-    def reset(self, seed: int | None = None, options: dict | None = None) -> tuple[np.ndarray, dict]:
+    def reset(self, seed: int | None = None) -> tuple[np.ndarray, dict]:
+        """
+        This method overrides the reset method from PufferEnv.
+        """
+
         self._initialize_c_env()
-=======
-    def reset(self, seed: int | None = None) -> tuple[np.ndarray, dict]:
-        """
-        This method overrides the reset method from PufferEnv.
-        """
-
-        self._reset_env()
->>>>>>> 98954bda
 
         assert self.observations.dtype == dtype_observations
         assert self.terminals.dtype == dtype_terminals
@@ -279,7 +267,11 @@
 
     @override
     def close(self):
-        pass
+        """Clean up resources including the precalculation thread."""
+        if self._precalc_thread is not None:
+            self._stop_precalc.set()
+            self._precalc_thread.join(timeout=1.0)
+            self._precalc_thread = None
 
     def process_episode_stats(self, infos: Dict[str, Any]):
         episode_rewards = self._c_env.get_episode_rewards()
@@ -358,21 +350,10 @@
             )
         self._episode_id = None
 
-<<<<<<< HEAD
-    @override
-    def close(self):
-        """Clean up resources including the precalculation thread."""
-        if self._precalc_thread is not None:
-            self._stop_precalc.set()
-            self._precalc_thread.join(timeout=1.0)
-            self._precalc_thread = None
-
     def __del__(self):
         """Ensure cleanup on deletion."""
         self.close()
 
-=======
->>>>>>> 98954bda
     @property
     def max_steps(self) -> int:
         return self._c_env.max_steps
