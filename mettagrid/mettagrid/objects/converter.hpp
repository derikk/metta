--- conflicted
+++ resolved
@@ -136,17 +136,10 @@
 
   virtual vector<PartialObservationToken> obs_features() const override {
     vector<PartialObservationToken> features;
-<<<<<<< HEAD
-    features.push_back({ObservationFeatureId::TypeId, _type_id});
-    features.push_back({ObservationFeatureId::Hp, hp});
-    features.push_back({ObservationFeatureId::Color, color});
-    features.push_back({ObservationFeatureId::ConvertingOrCoolingDown, this->converting || this->cooling_down});
-=======
     features.push_back({ObservationFeature::TypeId, _type_id});
     features.push_back({ObservationFeature::Hp, hp});
     features.push_back({ObservationFeature::Color, color});
     features.push_back({ObservationFeature::ConvertingOrCoolingDown, this->converting || this->cooling_down});
->>>>>>> c7e782ff
     for (uint8_t i = 0; i < InventoryItem::InventoryItemCount; i++) {
       if (inventory[i] > 0) {
         features.push_back({static_cast<uint8_t>(InventoryFeatureOffset + i), inventory[i]});
