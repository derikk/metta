--- conflicted
+++ resolved
@@ -26,11 +26,5 @@
     mettagrid_configs_root = package_root / "configs"
 
     cfg = OmegaConf.load(f"{mettagrid_configs_root}/{config_name}.yaml")
-<<<<<<< HEAD
-    assert isinstance(cfg, DictConfig)
-
-    assert cfg.game is not None
-=======
     assert isinstance(cfg, DictConfig), f"Config {config_name} did not load into a DictConfig"
->>>>>>> 7cb41402
     return cfg