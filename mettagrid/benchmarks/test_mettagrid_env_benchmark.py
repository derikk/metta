--- conflicted
+++ resolved
@@ -42,78 +42,6 @@
     """
     # Set the global random seed once for deterministic sequences
     np.random.seed(42)
-<<<<<<< HEAD
-
-    def generate_actions():
-        return generate_valid_random_actions(
-            environment,
-            num_agents=environment.num_agents,
-            seed=None,  # Use current numpy random state
-        )
-
-    return generate_actions
-
-
-def test_step_performance(benchmark, environment, action_generator):
-    """
-    Benchmark step method performance with automatic reset handling.
-    Uses deterministically random valid actions.
-    """
-    env = environment
-
-    # Track statistics for reporting
-    reset_count = 0
-    step_count = 0
-
-    def run_step():
-        nonlocal reset_count, step_count
-
-        # Generate new random (but deterministic) actions each step
-        actions = action_generator()
-        obs, rewards, terminated, truncated, infos = env.step(actions)
-        step_count += 1
-
-        # Check if any episodes terminated or truncated
-        if np.any(terminated) or np.any(truncated):
-            env.reset()
-            reset_count += 1
-
-    # Run the benchmark
-    _result = benchmark.pedantic(
-        run_step,
-        iterations=1000,  # Number of iterations per round
-        rounds=10,  # Number of rounds to run
-        warmup_rounds=2,  # Number of warmup rounds to discard
-    )
-
-    # Calculate performance metrics
-    ops_kilo = benchmark.stats["ops"]
-    env_steps_per_second = ops_kilo * 1000.0
-    agent_steps_per_second = env_steps_per_second * environment.num_agents
-
-    print("\nStep Performance Results:")
-    print(f"Environment Kilo OPS: {ops_kilo:.2f} Kops/s")
-    print(f"Environment steps per second: {env_steps_per_second:.2f} ops/s")
-    print(f"Agent steps per second: {agent_steps_per_second:.2f} ops/s")
-    print(f"Total steps executed: {step_count}")
-    print(f"Resets triggered: {reset_count}")
-    print(f"Reset rate: {reset_count / step_count * 100:.2f}%")
-
-    # Add metrics to benchmark report
-    benchmark.extra_info.update(
-        {
-            "num_agents": environment.num_agents,
-            "env_steps_per_second": env_steps_per_second,
-            "agent_steps_per_second": agent_steps_per_second,
-            "total_steps": step_count,
-            "resets_triggered": reset_count,
-            "reset_percentage": reset_count / step_count * 100,
-        }
-    )
-
-
-def test_step_performance_no_reset(benchmark, environment, action_generator):
-=======
 
     def generate_actions():
         return generate_valid_random_actions(
@@ -127,19 +55,15 @@
 
 @pytest.mark.parametrize("num_agents", [1, 2, 4, 8, 16])
 def test_step_performance(benchmark, environment, action_generator, num_agents):
->>>>>>> 29c8898a
     """
     Benchmark pure step method performance without reset overhead.
 
     CRITICAL ASSUMPTION: Episodes last longer than benchmark iterations.
     This test measures raw step performance by avoiding resets during timing.
     Uses deterministically random actions.
-<<<<<<< HEAD
-=======
 
     Args:
         num_agents: Number of agents to test (parametrized: 1, 2, 4, 8, 16)
->>>>>>> 29c8898a
     """
     env = environment
 
@@ -147,10 +71,6 @@
     env.reset()
 
     # Pre-generate a sequence of deterministic actions for consistent timing
-<<<<<<< HEAD
-    # Generate enough actions for all iterations across all rounds
-=======
->>>>>>> 29c8898a
     total_iterations = 1000 * 20  # iterations * rounds
     action_sequence = []
     for _ in range(total_iterations):
@@ -163,46 +83,13 @@
         nonlocal iteration_counter
         actions = action_sequence[iteration_counter % len(action_sequence)]
         iteration_counter += 1
-<<<<<<< HEAD
-=======
 
         _obs, _rewards, _terminated, _truncated, _infos = env.step(actions)
         # Intentionally ignore termination states to measure pure step performance
->>>>>>> 29c8898a
 
-        obs, rewards, terminated, truncated, infos = env.step(actions)
-        # Intentionally ignore termination states to measure pure step performance
-
-    # Run the benchmark with more rounds for better statistics
+    # Run the benchmark
     benchmark.pedantic(
         run_step,
-<<<<<<< HEAD
-        iterations=1000,  # Steps per round
-        rounds=20,  # Number of rounds
-        warmup_rounds=5,  # Warmup rounds to discard
-    )
-
-    # Calculate and report performance metrics
-    ops_kilo = benchmark.stats["ops"]
-    env_steps_per_second = ops_kilo * 1000.0
-    agent_steps_per_second = env_steps_per_second * env.num_agents
-
-    print("\nPure Step Performance Results:")
-    print(f"Environment Kilo OPS: {ops_kilo:.2f} Kops/s")
-    print(f"Environment steps per second: {env_steps_per_second:.2f} ops/s")
-    print(f"Number of agents: {env.num_agents}")
-    print(f"Agent steps per second: {agent_steps_per_second:.2f} ops/s")
-
-    # Add metrics to benchmark report
-    benchmark.extra_info.update(
-        {
-            "num_agents": env.num_agents,
-            "env_steps_per_second": env_steps_per_second,
-            "agent_steps_per_second": agent_steps_per_second,
-            "test_type": "no_reset",
-        }
-    )
-=======
         iterations=1000,
         rounds=20,
         warmup_rounds=5,
@@ -230,244 +117,10 @@
 def test_create_env_performance(benchmark, cfg):
     """
     Benchmark environment creation.
->>>>>>> 29c8898a
 
     This test measures the time to create a new environment instance
     and perform a reset operation.
 
-<<<<<<< HEAD
-def test_reset_performance(benchmark, environment):
-    """
-    Benchmark environment reset performance.
-    Measures time to reset the environment to initial state.
-    """
-    env = environment
-
-    reset_count = 0
-
-    def run_reset():
-        nonlocal reset_count
-        env.reset()
-        reset_count += 1
-
-    # Run the benchmark
-    benchmark.pedantic(
-        run_reset,
-        iterations=1,  # One reset per round
-        rounds=20,  # Number of rounds
-        warmup_rounds=0,  # Warmup rounds to discard
-    )
-
-    # Calculate performance metrics
-    ops_kilo = benchmark.stats["ops"]
-    resets_per_second = ops_kilo * 1000.0
-
-    print("\nReset Performance Results:")
-    print(f"Environment Kilo OPS: {ops_kilo:.2f} Kops/s")
-    print(f"Resets per second: {resets_per_second:.2f} ops/s")
-    print(f"Average reset time: {1 / resets_per_second * 1000:.2f} ms")
-    print(f"Total resets executed: {reset_count}")
-
-    # Add metrics to benchmark report
-    benchmark.extra_info.update(
-        {
-            "resets_per_second": resets_per_second,
-            "avg_reset_time_ms": 1 / resets_per_second * 1000,
-            "total_resets": reset_count,
-        }
-    )
-
-
-def test_action_generation_performance(benchmark, environment):
-    """
-    Benchmark the performance of valid action generation.
-    This helps identify if action generation is a bottleneck.
-    Uses deterministically random generation.
-    """
-    env = environment
-    num_agents = env.num_agents
-
-    # Set deterministic seed for this test
-    np.random.seed(123)
-
-    action_sets_generated = 0
-
-    def run_action_generation():
-        nonlocal action_sets_generated
-        actions = generate_valid_random_actions(
-            env,
-            num_agents=num_agents,
-            seed=None,  # Use current numpy random state for deterministic sequence
-        )
-        action_sets_generated += 1
-        return actions
-
-    # Run the benchmark
-    benchmark.pedantic(
-        run_action_generation,
-        iterations=1000,  # Action sets per round
-        rounds=10,  # Number of rounds
-        warmup_rounds=2,  # Warmup rounds
-    )
-
-    # Calculate performance metrics
-    ops_kilo = benchmark.stats["ops"]
-    action_sets_per_second = ops_kilo * 1000.0
-    actions_per_second = action_sets_per_second * num_agents
-
-    print("\nAction Generation Performance Results:")
-    print(f"Action sets Kilo OPS: {ops_kilo:.2f} Kops/s")
-    print(f"Action sets per second: {action_sets_per_second:.2f} ops/s")
-    print(f"Individual actions per second: {actions_per_second:.2f} ops/s")
-    print(f"Total action sets generated: {action_sets_generated}")
-
-    # Add metrics to benchmark report
-    benchmark.extra_info.update(
-        {
-            "num_agents": num_agents,
-            "action_sets_per_second": action_sets_per_second,
-            "actions_per_second": actions_per_second,
-            "total_action_sets": action_sets_generated,
-        }
-    )
-
-
-def test_full_step_cycle_performance(benchmark, environment):
-    """
-    Benchmark the complete step cycle: action generation + step + reset handling.
-    This gives the most realistic performance measurement for actual usage.
-    Uses deterministically random actions.
-    """
-    env = environment
-    num_agents = env.num_agents
-
-    # Set deterministic seed for this test
-    np.random.seed(456)
-
-    # Performance tracking
-    total_steps = 0
-    total_resets = 0
-    total_action_generations = 0
-
-    def run_full_cycle():
-        nonlocal total_steps, total_resets, total_action_generations
-
-        # Generate valid actions (deterministically random)
-        actions = generate_valid_random_actions(env, num_agents=num_agents, seed=None)
-        total_action_generations += 1
-
-        # Execute step
-        obs, rewards, terminated, truncated, infos = env.step(actions)
-        total_steps += 1
-
-        # Handle resets if needed
-        if np.any(terminated) or np.any(truncated):
-            env.reset()
-            total_resets += 1
-
-    # Run the benchmark
-    benchmark.pedantic(
-        run_full_cycle,
-        iterations=500,  # Full cycles per round
-        rounds=10,  # Number of rounds
-        warmup_rounds=2,  # Warmup rounds
-    )
-
-    # Calculate comprehensive performance metrics
-    ops_kilo = benchmark.stats["ops"]
-    full_cycles_per_second = ops_kilo * 1000.0
-    env_steps_per_second = full_cycles_per_second  # 1:1 ratio
-    agent_steps_per_second = env_steps_per_second * num_agents
-
-    print("\nFull Cycle Performance Results:")
-    print(f"Full cycles Kilo OPS: {ops_kilo:.2f} Kops/s")
-    print(f"Full cycles per second: {full_cycles_per_second:.2f} ops/s")
-    print(f"Environment steps per second: {env_steps_per_second:.2f} ops/s")
-    print(f"Agent steps per second: {agent_steps_per_second:.2f} ops/s")
-    print(f"Total steps: {total_steps}")
-    print(f"Total resets: {total_resets}")
-    print(f"Reset rate: {total_resets / total_steps * 100:.2f}%")
-
-    # Add comprehensive metrics to benchmark report
-    benchmark.extra_info.update(
-        {
-            "num_agents": num_agents,
-            "full_cycles_per_second": full_cycles_per_second,
-            "env_steps_per_second": env_steps_per_second,
-            "agent_steps_per_second": agent_steps_per_second,
-            "total_steps": total_steps,
-            "total_resets": total_resets,
-            "reset_percentage": total_resets / total_steps * 100,
-            "test_type": "full_cycle",
-        }
-    )
-
-
-@pytest.mark.parametrize("action_type", [None, 0, 1, 2])
-def test_step_performance_by_action_type(benchmark, environment, action_type):
-    """
-    Benchmark step performance for specific action types.
-    Useful for identifying if certain actions are more expensive than others.
-    Uses deterministically random actions of the specified type.
-    """
-    env = environment
-    num_agents = env.num_agents
-
-    # Set deterministic seed unique to this action type
-    base_seed = 789
-    type_seed = base_seed + (action_type if action_type is not None else 0)
-    np.random.seed(type_seed)
-
-    step_count = 0
-    reset_count = 0
-
-    def run_step_with_action_type():
-        nonlocal step_count, reset_count
-
-        # Generate deterministically random actions of the specified type
-        actions = generate_valid_random_actions(
-            env,
-            num_agents=num_agents,
-            force_action_type=action_type,
-            seed=None,  # Use current numpy random state
-        )
-
-        obs, rewards, terminated, truncated, infos = env.step(actions)
-        step_count += 1
-
-        if np.any(terminated) or np.any(truncated):
-            env.reset()
-            reset_count += 1
-
-    # Run the benchmark
-    benchmark.pedantic(
-        run_step_with_action_type,
-        iterations=500,
-        rounds=5,
-        warmup_rounds=1,
-    )
-
-    # Calculate performance metrics
-    ops_kilo = benchmark.stats["ops"]
-    env_steps_per_second = ops_kilo * 1000.0
-
-    action_type_name = f"action_type_{action_type}" if action_type is not None else "random_actions"
-
-    print(f"\nPerformance for {action_type_name}:")
-    print(f"Environment steps per second: {env_steps_per_second:.2f} ops/s")
-    print(f"Steps executed: {step_count}")
-    print(f"Resets: {reset_count}")
-
-    # Add metrics to benchmark report
-    benchmark.extra_info.update(
-        {
-            "action_type": action_type_name,
-            "env_steps_per_second": env_steps_per_second,
-            "steps_executed": step_count,
-            "resets_triggered": reset_count,
-        }
-    )
-=======
     """
 
     def create_and_reset():
@@ -495,5 +148,4 @@
     print(f"Create + Reset operations per second: {env_rate:.2f}")
 
     # Report KPIs
-    benchmark.extra_info.update({"env_rate": env_rate})
->>>>>>> 29c8898a
+    benchmark.extra_info.update({"env_rate": env_rate})