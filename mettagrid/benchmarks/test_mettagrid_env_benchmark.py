import numpy as np
import pytest
from omegaconf import OmegaConf

from mettagrid.curriculum import SingleTaskCurriculum
from mettagrid.mettagrid_env import MettaGridEnv
<<<<<<< HEAD
from mettagrid.tests.utils import generate_valid_random_actions
=======
from mettagrid.util.actions import generate_valid_random_actions
>>>>>>> 3bf7457f
from mettagrid.util.hydra import get_cfg


@pytest.fixture
def cfg():
    """Create configuration for the environment."""
    return get_cfg("benchmark")


@pytest.fixture
def environment(cfg, num_agents):
    """Create and initialize the environment with specified number of agents."""
    # Override the number of agents in the configuration
    cfg.game.num_agents = num_agents
    num_rooms = min(num_agents, 4)
    cfg.game.map_builder.num_rooms = num_rooms
    agents_per_room = num_agents // num_rooms
    cfg.game.map_builder.room.agents = agents_per_room
    cfg.game.max_steps = 0  # env lasts forever

    print(f"\nConfiguring environment with {num_agents} agents")
    print(OmegaConf.to_yaml(cfg))

    curriculum = SingleTaskCurriculum("test", task_cfg=cfg)
    env = MettaGridEnv(curriculum, render_mode="human", recursive=False)
    env.reset()
    yield env
    # Cleanup after test
    del env


@pytest.fixture
<<<<<<< HEAD
def single_action(environment):
    """Generate an array of actions with shape (num_agents, 2) to use for benchmarking."""

    # Get the number of agents from the environment
    num_agents = environment.num_agents

    # Use the utility function to generate valid random actions
    return generate_valid_random_actions(environment, num_agents)
=======
def action_generator(environment):
    """
    Create a deterministic action generator function.
    Returns a function that generates different valid actions each call,
    but the sequence is deterministic across test runs.
    """
    # Set the global random seed once for deterministic sequences
    np.random.seed(42)
>>>>>>> 3bf7457f

    def generate_actions():
        return generate_valid_random_actions(
            environment,
            num_agents=environment.num_agents,
            seed=None,  # Use current numpy random state
        )

    return generate_actions


@pytest.mark.parametrize("num_agents", [1, 2, 4, 8, 16])
def test_step_performance(benchmark, environment, action_generator, num_agents):
    """
    Benchmark pure step method performance without reset overhead.

    CRITICAL ASSUMPTION: Episodes last longer than benchmark iterations.
    This test measures raw step performance by avoiding resets during timing.
    Uses deterministically random actions.

    Args:
        num_agents: Number of agents to test (parametrized: 1, 2, 4, 8, 16)
    """
    env = environment

    # Perform initial reset (not timed)
    env.reset()

    # Pre-generate a sequence of deterministic actions for consistent timing
    iterations = 1000
    rounds = 20
    total_iterations = iterations * rounds  # iterations * rounds
    action_sequence = []
    for _ in range(total_iterations):
        action_sequence.append(action_generator())

    iteration_counter = 0

    def run_step():
        """Pure step operation with pre-generated deterministic actions."""
        nonlocal iteration_counter
        actions = action_sequence[iteration_counter % len(action_sequence)]
        iteration_counter += 1

        _obs, _rewards, _terminated, _truncated, _infos = env.step(actions)
        # Intentionally ignore termination states to measure pure step performance

    # Run the benchmark
    benchmark.pedantic(
        run_step,
        iterations=iterations,
        rounds=rounds,
        warmup_rounds=0,
    )

    # Calculate throughput KPIs from timing
    ops_kilo = benchmark.stats["ops"]
    env_rate = ops_kilo * 1000.0
    agent_rate = env_rate * env.num_agents

    print(f"\nPure Step Performance Results ({num_agents} agents):")
    print(f"Latency: {benchmark.stats['mean']:.6f} seconds")
    print(f"Environment rate (steps per second): {env_rate:.2f}")
    print(f"Agent rate (steps per second): {agent_rate:.2f}")

    # Report KPIs
    benchmark.extra_info.update(
        {
            "env_rate": env_rate,
            "agent_rate": agent_rate,
        }
    )


def test_create_env_performance(benchmark, cfg):
    """
    Benchmark environment creation.

    This test measures the time to create a new environment instance
    and perform a reset operation.

    """

    def create_and_reset():
        """Create a new environment and reset it."""
        curriculum = SingleTaskCurriculum("test", task_cfg=cfg)
        env = MettaGridEnv(curriculum, render_mode="human", recursive=False)
        obs = env.reset()
        # Cleanup
        del env
        return obs

    # Run the benchmark
    benchmark.pedantic(
        create_and_reset,
        iterations=10,
        rounds=3,
        warmup_rounds=1,
    )

    # Calculate KPIs
    create_reset_time = benchmark.stats["mean"]
    env_rate = 1.0 / create_reset_time

    print("\nCreate & Reset Performance Results:")
    print(f"Create + Reset time: {create_reset_time:.6f} seconds")
    print(f"Create + Reset operations per second: {env_rate:.2f}")

    # Report KPIs
    benchmark.extra_info.update({"env_rate": env_rate})<|MERGE_RESOLUTION|>--- conflicted
+++ resolved
@@ -4,11 +4,7 @@
 
 from mettagrid.curriculum import SingleTaskCurriculum
 from mettagrid.mettagrid_env import MettaGridEnv
-<<<<<<< HEAD
-from mettagrid.tests.utils import generate_valid_random_actions
-=======
 from mettagrid.util.actions import generate_valid_random_actions
->>>>>>> 3bf7457f
 from mettagrid.util.hydra import get_cfg
 
 
@@ -41,16 +37,6 @@
 
 
 @pytest.fixture
-<<<<<<< HEAD
-def single_action(environment):
-    """Generate an array of actions with shape (num_agents, 2) to use for benchmarking."""
-
-    # Get the number of agents from the environment
-    num_agents = environment.num_agents
-
-    # Use the utility function to generate valid random actions
-    return generate_valid_random_actions(environment, num_agents)
-=======
 def action_generator(environment):
     """
     Create a deterministic action generator function.
@@ -59,7 +45,6 @@
     """
     # Set the global random seed once for deterministic sequences
     np.random.seed(42)
->>>>>>> 3bf7457f
 
     def generate_actions():
         return generate_valid_random_actions(
