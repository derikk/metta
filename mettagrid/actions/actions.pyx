--- conflicted
+++ resolved
@@ -57,13 +57,9 @@
         cdef bint result = self._handle_action(actor_id, actor, arg)
 
         if result:
-<<<<<<< HEAD
-            self.env._stats.agent_incr(actor_id, self._stats.action.c_str())
-            self.env._stats.agent_set_once(actor_id, self._stats.first_use.c_str(), self.env._current_timestep)
-=======
             actor.stats.incr(self._stats.action)
             actor.stats.incr(self._stats.action, actor.group_name)
->>>>>>> 7d245d47
+            actor.stats.agent_set_once(self._stats.first_use, self.env._current_timestep)
 
         return result
 
