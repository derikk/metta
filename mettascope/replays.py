--- conflicted
+++ resolved
@@ -22,30 +22,15 @@
     """
 
     def __init__(self):
-        pass
+        # Initialize parent class without a model
+        super().__init__(model=None, model_type="fake", name="fake_agent", uri="fake://agent", metadata={})
 
     def activate_actions(self, *args):
         pass
 
-    def __call__(self, obs, state):
+    def forward(self, obs, state, action=None):
         num_agents = obs.shape[0]
         return (torch.zeros((num_agents, 2)), None, None, None, None)
-
-
-class FakePolicyRecord:
-    """
-    A fake policy record used to return a fake agent.
-    """
-
-    def __init__(self):
-        self.fake_agent = FakeAgent()
-        self.policy_id = "fake"
-
-    def policy_as_metta_agent(self):
-        return self.fake_agent
-
-    def policy(self, *args):
-        return self.fake_agent
 
 
 def create_simulation(cfg):
@@ -57,15 +42,11 @@
 
     with WandbContext(cfg.wandb, cfg) as wandb_run:
         policy_store = PolicyStore(cfg, wandb_run)
-<<<<<<< HEAD
-        agent = policy_store.policy(cfg.replay_job.policy_uri)
-=======
         if cfg.replay_job.policy_uri is not None:
-            policy_record = policy_store.policy(cfg.replay_job.policy_uri)
+            agent = policy_store.policy(cfg.replay_job.policy_uri)
         else:
             # Set the policy_uri to None to run play without a policy.
-            policy_record = FakePolicyRecord()
->>>>>>> d00d6bae
+            agent = FakeAgent()
         sim_config = SingleEnvSimulationConfig(cfg.replay_job.sim)
 
         sim_name = sim_config.env.split("/")[-1]
