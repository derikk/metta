--- conflicted
+++ resolved
@@ -31,10 +31,6 @@
 
 # Build the project using setup.py
 build:
-<<<<<<< HEAD
-	@echo "Building mettagrid..."
-=======
 	@echo "Building metta..."
->>>>>>> c7c34e7e
 	python setup.py build_ext --inplace
 	@echo "Build complete."