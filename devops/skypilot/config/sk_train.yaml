--- conflicted
+++ resolved
@@ -2,11 +2,7 @@
   any_of:
     - cloud: aws
       region: us-east-1
-<<<<<<< HEAD
-      use_spot: false
-=======
       use_spot: true
->>>>>>> 7d9812b9
       accelerators: "L4:4"
     # - cloud: aws
     #   region: us-east-1
