--- conflicted
+++ resolved
@@ -7,18 +7,6 @@
 SCRIPT_DIR="$(dirname "$(readlink -f "$0")")"
 PROJECT_DIR="$(dirname "$SCRIPT_DIR")"
 
-<<<<<<< HEAD
-if [ -f /.dockerenv ]; then
-  export IS_DOCKER=true
-else
-  export IS_DOCKER=false
-fi
-
-# Check if we're in the correct conda environment
-if [ "$CONDA_DEFAULT_ENV" != "metta" ] && [ -z "$CI" ] && [ -z "$IS_DOCKER" ]; then
-  echo "WARNING: You must be in the 'metta' conda environment to run this script."
-  echo "Please activate the correct environment with: \"conda activate metta\""
-=======
 if [ -z "$CI" ]; then
   # ========== CLEAN BUILD ARTIFACTS ==========
   echo -e "\n\nCleaning build artifacts...\n\n"
@@ -39,7 +27,6 @@
   export IS_DOCKER=true
 else
   export IS_DOCKER=false
->>>>>>> e47b93a6
 fi
 
 # Check if we're in the correct conda environment
