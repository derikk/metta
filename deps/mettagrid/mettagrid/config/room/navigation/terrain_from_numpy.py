import os
import random
import time
import zipfile

import boto3
import numpy as np
from botocore.exceptions import NoCredentialsError
from filelock import FileLock

from mettagrid.config.room.room import Room


def safe_load(path, retries=5, delay=1.0):
    for attempt in range(retries):
        try:
            return np.load(path, allow_pickle=True)
        except ValueError:
            if attempt < retries - 1:
                time.sleep(delay)
                continue
            raise


def download_from_s3(s3_path: str, save_path: str, location: str = "us-east-1"):
    if not s3_path.startswith("s3://"):
        raise ValueError(f"Invalid S3 path: {s3_path}. Must start with s3://")

    s3_parts = s3_path[5:].split("/", 1)
    if len(s3_parts) < 2:
        raise ValueError(f"Invalid S3 path: {s3_path}. Must be in format s3://bucket/path")

    bucket = s3_parts[0]
    key = s3_parts[1]

    try:
        # Create directory if it doesn't exist
        os.makedirs(os.path.dirname(os.path.abspath(save_path)), exist_ok=True)
        # Download the file directly to disk
        s3_client = boto3.client("s3")
        s3_client.download_file(Bucket=bucket, Key=key, Filename=save_path)
        print(f"Successfully downloaded s3://{bucket}/{key} to {save_path}")

    except NoCredentialsError as e:
        raise e
    except Exception as e:
        raise e


class TerrainFromNumpy(Room):
    """
    This class is used to load a terrain environment from numpy arrays on s3

    These maps each have 10 agents in them .
    """

    def __init__(
        self, dir, border_width: int = 0, border_object: str = "wall", num_agents: int = 10, generators: bool = False, file: str = None
    ):
        zipped_dir = dir + ".zip"
        lock_path = zipped_dir + ".lock"
        # Only one process can hold this lock at a time:
        with FileLock(lock_path):
            if not os.path.exists(dir) and not os.path.exists(zipped_dir):
                s3_path = f"s3://softmax-public/maps/{zipped_dir}"
                download_from_s3(s3_path, zipped_dir)
            if not os.path.exists(dir) and os.path.exists(zipped_dir):
                with zipfile.ZipFile(zipped_dir, "r") as zip_ref:
                    zip_ref.extractall(os.path.dirname(dir))

        self.files = os.listdir(dir)
        self.dir = dir
        self.num_agents = num_agents
        self.generators = generators
        self.uri = file
<<<<<<< HEAD
        super().__init__(border_width=border_width, border_object=border_object)
=======
        super().__init__(border_width=border_width, border_object=border_object, labels = ["terrain"])
>>>>>>> 933c1ac5

    def get_valid_positions(self, level):
        valid_positions = []
        for i in range(1, level.shape[0] - 1):
            for j in range(1, level.shape[1] - 1):
                if level[i, j] == "empty":
                    # Check if position is accessible from at least one direction
                    if (
                        level[i - 1, j] == "empty"
                        or level[i + 1, j] == "empty"
                        or level[i, j - 1] == "empty"
                        or level[i, j + 1] == "empty"
                    ):
                        valid_positions.append((i, j))
        return valid_positions

    def _build(self):
        # TODO: add some way of sampling
<<<<<<< HEAD
        if self.uri is None:
            uri = np.random.choice(self.files)
        else:
            uri = self.uri

        level = safe_load(f"{self.dir}/{uri}")
=======
        if self.uri is not None:
            level = safe_load(f"{self.dir}/{self.uri}")
        else:
            uri = np.random.choice(self.files)
            level = safe_load(f"{self.dir}/{uri}")
        self.set_size_labels(level.shape[1], level.shape[0])
>>>>>>> 933c1ac5

        # remove agents to then repopulate
        agents = level == "agent.agent"
        level[agents] = "empty"

        valid_positions = self.get_valid_positions(level)
        positions = random.sample(valid_positions, self.num_agents)
        for pos in positions:
            level[pos] = "agent.agent"
        area = level.shape[0] * level.shape[1]
        num_hearts = 50
        # Find valid empty spaces surrounded by empty
        valid_positions = self.get_valid_positions(level)

        # Randomly place hearts in valid positions
        positions = random.sample(valid_positions, min(num_hearts, len(valid_positions)))
        for pos in positions:
            level[pos] = "altar"

        if self.generators:
            num_mines = area // random.randint(66, 180)
            valid_positions = self.get_valid_positions(level)
            positions = random.sample(valid_positions, min(num_mines, len(valid_positions)))
            for pos in positions:
                level[pos] = "generator"
        self._level = level
        return self._level<|MERGE_RESOLUTION|>--- conflicted
+++ resolved
@@ -73,11 +73,7 @@
         self.num_agents = num_agents
         self.generators = generators
         self.uri = file
-<<<<<<< HEAD
-        super().__init__(border_width=border_width, border_object=border_object)
-=======
         super().__init__(border_width=border_width, border_object=border_object, labels = ["terrain"])
->>>>>>> 933c1ac5
 
     def get_valid_positions(self, level):
         valid_positions = []
@@ -96,21 +92,12 @@
 
     def _build(self):
         # TODO: add some way of sampling
-<<<<<<< HEAD
-        if self.uri is None:
-            uri = np.random.choice(self.files)
-        else:
-            uri = self.uri
-
-        level = safe_load(f"{self.dir}/{uri}")
-=======
         if self.uri is not None:
             level = safe_load(f"{self.dir}/{self.uri}")
         else:
             uri = np.random.choice(self.files)
             level = safe_load(f"{self.dir}/{uri}")
         self.set_size_labels(level.shape[1], level.shape[0])
->>>>>>> 933c1ac5
 
         # remove agents to then repopulate
         agents = level == "agent.agent"
