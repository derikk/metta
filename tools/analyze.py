--- conflicted
+++ resolved
@@ -10,11 +10,7 @@
 from collections.abc import Set
 
 def graph_policy_eval_metrics(
-<<<<<<< HEAD
     metric_to_df: Dict[str, pd.DataFrame],
-=======
-    metric_to_df: Dict[str, pd.DataFrame], 
->>>>>>> d5202afc
     wandb_run
 ):
     """
@@ -26,36 +22,22 @@
     logger = logging.getLogger("graph_policy_eval_metrics")
     # Get all metric names
     metric_names = list(metric_to_df.keys())
-<<<<<<< HEAD
 
     # Get all dataframes
     dataframes = [metric_to_df[metric] for metric in metric_names]
 
-=======
-    
-    # Get all dataframes
-    dataframes = [metric_to_df[metric] for metric in metric_names]
-    
->>>>>>> d5202afc
     # Get unique evaluation environments from all dataframes
     all_eval_names: Set[str] = set()
     for df in dataframes:
         if 'eval_name' in df.columns:
             all_eval_names.update(df['eval_name'].unique())
-<<<<<<< HEAD
 
     eval_names = sorted(list(all_eval_names))
 
-=======
-    
-    eval_names = sorted(list(all_eval_names))
-    
->>>>>>> d5202afc
     # Process each evaluation environment
     for eval_name in eval_names:
         # Get a shorter version of the eval name for titles
         short_eval_name = eval_name.split('/')[-1]
-<<<<<<< HEAD
 
         # Process each metric
         for metric in metric_names:
@@ -68,39 +50,20 @@
             # Filter the dataframe for this evaluation environment
             eval_data = df[df['eval_name'] == eval_name].copy()
 
-=======
-        
-        # Process each metric
-        for metric in metric_names:
-            df = metric_to_df[metric]
-            
-            # Skip if this dataframe doesn't have this eval_name
-            if 'eval_name' not in df.columns or eval_name not in df['eval_name'].values:
-                continue
-            
-            # Filter the dataframe for this evaluation environment
-            eval_data = df[df['eval_name'] == eval_name].copy()
-            
->>>>>>> d5202afc
             if not eval_data.empty:
                 # Extract the policy names and metric values
                 policy_names = eval_data['policy_name'].tolist()
                 # Use 3rd column to avoid any formatting differences on metric name
                 mean_values = eval_data.iloc[:, 2].tolist()
-<<<<<<< HEAD
 
                 display_metric = metric.replace('.', '_')
                 data = [[label, val] for label, val in zip(policy_names, mean_values)]
                 chart_title = f"{short_eval_name} - {display_metric}"
-                # Set maximum value for x-axis to 3
-                # Create a figure with a fixed x-axis range from 0 to 3
-
                 chart = wandb.plot.bar(
                     wandb.Table(data=data, columns=["Policy", f"Mean {display_metric}"]),
                     "Policy",
                     f"Mean {display_metric}",
-                    title=chart_title,
-                    x_range=[0, 3]
+                    title=chart_title
                 )
 
                 # Log the chart to W&B
@@ -133,49 +96,6 @@
 
     return metric_to_df
 
-=======
-                
-                display_metric = metric.replace('.', '_')                
-                data = [[label, val] for label, val in zip(policy_names, mean_values)]
-                chart_title = f"{short_eval_name} - {display_metric}"
-                chart = wandb.plot.bar(
-                    wandb.Table(data=data, columns=["Policy", f"Mean {display_metric}"]),
-                    "Policy", 
-                    f"Mean {display_metric}",
-                    title=chart_title
-                )
-                
-                # Log the chart to W&B
-                wandb_run.log({chart_title: chart})
-                
-                # Also log the raw data as a table for reference
-                table_data = []
-                for policy, mean in zip(policy_names, mean_values):
-                    table_data.append([policy, mean])
-                
-                table = wandb.Table(
-                    data=table_data, 
-                    columns=["Policy", f"Mean {display_metric}"]
-                )
-                wandb_run.log({f"{chart_title} (data)": table})
-                
-                logger.info(f"Created W&B visualization for: {chart_title}")
-    
-def construct_metric_to_df_map(cfg: DictConfig, dfs: list) -> Dict[str, pd.DataFrame]:
-    # Extract metrics from config
-    metrics = [m.metric for m in cfg.analyzer.analysis.metrics]
-    
-    # Ensure we have the same number of metrics and dataframes
-    if len(metrics) != len(dfs):
-        raise ValueError(f"Mismatch between metrics ({len(metrics)}) and dataframes ({len(dfs)})")
-    
-    metric_to_df = {}
-    for metric, df in zip(metrics, dfs):
-        metric_to_df[metric] = df
-    
-    return metric_to_df
-
->>>>>>> d5202afc
 @hydra.main(version_base=None, config_path="../configs", config_name="analyzer")
 def main(cfg: DictConfig) -> None:
     setup_metta_environment(cfg)
