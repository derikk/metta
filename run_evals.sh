#!/bin/bash

set -e

# Define the list of policy URIs to evaluate on a normal run.
POLICIES=(
<<<<<<< HEAD
    # "daveey.dist.2x4"
    # "navigation_training:v35"
    # "b.daphne.navigation0"
    # "daphne_navigation_train"
    # "b.daphne.navigation1"
    # "b.daphne.navigation3"
    # "b.daphne.navigation4"
    # "gd2_sharing24_03"
    # "gd2_sharing24_06"
    # "gd2_sharing_48"
    # "gd2_sharing_24"
    # "gd2_sharing48_03"
    # "gd2_sharing48_06"
    # "MRM_test_mettabox"
    # "georged_48_no_sharing"
    # "georged_24_no_sharing"
    # "dd_object_use_easy2"
    # "daphne.3object_use_no_colors"
    # "daphne.3object_use_colors"
    # "daphne.2object_use_colors_pretrained"
    # "b.daphne.USER.navigation_before_refactor"

    # "b.daphne.object_use_colored_converters"
    # "b.daphne.object_use_onlyred"
    # "b.daphne.object_use_colored_converters_ent0.05"
    # "b.daphne.object_use_onlyred_ent0.05"

    "b.georgedeane.george_sequence_no_increment"
    "b.georgedeane.george_sequence_incremental"
    "george_sequence_incremental"
    "george2_multienv_noincrement"

    "objectuse_nocolors"

    "george_sequence_varied"
    "george3_multienv_noincrement"

    "daphne_objectuse_allobjs_multienv"
    "daphne_objectuse_allobjs"
    "b.daphne.object_use_mulitenv_pretrained"
    "b.daphne.object_use_all_easy"
    "b.daphne.object_use_multienv"
    "b.daphne.object_use_multienv2"


 )

for i in "${!POLICIES[@]}"; do
    POLICY_URI=${POLICIES[$i]}

    echo "Running full sequence eval for policy $POLICY_URI"
    RANDOM_NUM=$((RANDOM % 1000))
    IDX="${IDX}_${RANDOM_NUM}"
    # python3 -m tools.sim \
    #     sim=navigation \
    #     run=navigation$IDX \
    #     policy_uri=wandb://run/$POLICY_URI \
    #     sim_job.stats_db_uri=wandb://stats/navigation_db \
    #     device=cpu \

    # python3 -m tools.sim \
    #     sim=memory \
    #     run=memory$IDX \
    #     policy_uri=wandb://run/$POLICY_URI \
    #     sim_job.stats_db_uri=wandb://stats/memory_db \
    #     device=cpu \

    python3 -m tools.sim \
        sim=object_use \
        run=objectuse$IDX \
        policy_uri=wandb://run/$POLICY_URI \
        sim_job.stats_db_uri=wandb://stats/objectuse_db \
        device=cpu \


    python3 -m tools.dashboard +eval_db_uri=wandb://stats/navigation_db run=navigation_db ++dashboard.output_path=s3://softmax-public/policydash/navigation.html \

    python3 -m tools.dashboard +eval_db_uri=wandb://stats/memory_db run=memory_db ++dashboard.output_path=s3://softmax-public/policydash/memory.html \

    python3 -m tools.dashboard +eval_db_uri=wandb://stats/objectuse_db run=objectuse_db ++dashboard.output_path=s3://softmax-public/policydash/objectuse.html \
=======
  "daveey.dist.2x4"
  "navigation_training:v35"
  "b.daphne.navigation0"
  "daphne_navigation_train"
  "b.daphne.navigation1"
  "b.daphne.navigation3"
  "b.daphne.navigation4"
  "gd2_sharing24_03"
  "gd2_sharing24_06"
  "gd2_sharing_48"
  "gd2_sharing_24"
  "gd2_sharing48_03"
  "gd2_sharing48_06"
  "MRM_test_mettabox"
  "georged_48_no_sharing"
  "georged_24_no_sharing"
  "dd_object_use_easy2"
  "daphne.3object_use_no_colors"
  "daphne.3object_use_colors"
  "daphne.2object_use_colors_pretrained"
  "b.daphne.USER.navigation_before_refactor"

  "b.daphne.object_use_colored_converters"
  "b.daphne.object_use_onlyred"
  "b.daphne.object_use_colored_converters_ent0.05"
  "b.daphne.object_use_onlyred_ent0.05"

  "b.daphne.object_use_colored_converters2"
  "b.daphne.object_use_onlyred2"
  "b.daphne.object_use_colored_converters_ent0.052"
  "b.daphne.object_use_onlyred_ent0.052"

  "b.georgedeane.george_sequence_no_increment"
  "b.georgedeane.george_sequence_incremental"
  "george_sequence_incremental"
  "george2_multienv_noincrement"
)
MESSAGE="Running full sequence eval"
MAYBE_SMOKE_TEST=""

if [ "$1" = "smoke_test" ]; then
  # If you're updating this smoke test:
  #   ... because you changed code in a way that invalidates old policies, please train a new policy
  #       that scores well enough on existing evals, and add it here.
  #   ... because you're adding a new eval family on which we can score well, please add a new policy
  #       that scores well on that eval family, and add it here.
  #   ... because you're adding a new eval family on which we can't score well, please add the new eval
  #       family after the smoke test terminates.
  POLICIES=("b.daphne.navigation0:v12")
  # Use a fixed seed so tests are deterministic. It's okay to change this seed if you have
  # a reason -- we just don't want tests to fail spuriously.
  # Use device=cpu since we're probably on github. We should probably address this via
  # hardware=..., but for the most part this shouldn't matter for eval.
  MAYBE_SMOKE_TEST="+sim_job.smoke_test=True seed=31415 device=cpu"
  MESSAGE="Running smoke test eval"
elif [ -n "$1" ]; then
  echo "Invalid argument: $1"
  exit 1
fi

for i in "${!POLICIES[@]}"; do
  POLICY_URI=${POLICIES[$i]}

  echo "$MESSAGE for policy $POLICY_URI"
  RANDOM_NUM=$((RANDOM % 1000))
  IDX="${IDX}_${RANDOM_NUM}"
  python3 -m tools.sim \
    sim=navigation \
    run=navigation$IDX \
    policy_uri=wandb://run/$POLICY_URI \
    +eval_db_uri=wandb://artifacts/navigation_db \
    $MAYBE_SMOKE_TEST

  if [ -n "$MAYBE_SMOKE_TEST" ]; then
    continue
  fi
  # Tests below this line aren't part of smoke tests, since we either
  # aren't scoring well enough to include them, or have some other reason.

  # We also don't want to upload to dashboards for these.

  python3 -m tools.sim \
    sim=memory \
    run=memory$IDX \
    policy_uri=wandb://run/$POLICY_URI \
    sim_job.stats_db_uri=wandb://stats/memory_db \
    $MAYBE_SMOKE_TEST

  python3 -m tools.sim \
    sim=object_use \
    run=objectuse$IDX \
    policy_uri=wandb://run/$POLICY_URI \
    sim_job.stats_db_uri=wandb://stats/objectuse_db \
    $MAYBE_SMOKE_TEST
>>>>>>> 59f4cbe8

done<|MERGE_RESOLUTION|>--- conflicted
+++ resolved
@@ -4,88 +4,6 @@
 
 # Define the list of policy URIs to evaluate on a normal run.
 POLICIES=(
-<<<<<<< HEAD
-    # "daveey.dist.2x4"
-    # "navigation_training:v35"
-    # "b.daphne.navigation0"
-    # "daphne_navigation_train"
-    # "b.daphne.navigation1"
-    # "b.daphne.navigation3"
-    # "b.daphne.navigation4"
-    # "gd2_sharing24_03"
-    # "gd2_sharing24_06"
-    # "gd2_sharing_48"
-    # "gd2_sharing_24"
-    # "gd2_sharing48_03"
-    # "gd2_sharing48_06"
-    # "MRM_test_mettabox"
-    # "georged_48_no_sharing"
-    # "georged_24_no_sharing"
-    # "dd_object_use_easy2"
-    # "daphne.3object_use_no_colors"
-    # "daphne.3object_use_colors"
-    # "daphne.2object_use_colors_pretrained"
-    # "b.daphne.USER.navigation_before_refactor"
-
-    # "b.daphne.object_use_colored_converters"
-    # "b.daphne.object_use_onlyred"
-    # "b.daphne.object_use_colored_converters_ent0.05"
-    # "b.daphne.object_use_onlyred_ent0.05"
-
-    "b.georgedeane.george_sequence_no_increment"
-    "b.georgedeane.george_sequence_incremental"
-    "george_sequence_incremental"
-    "george2_multienv_noincrement"
-
-    "objectuse_nocolors"
-
-    "george_sequence_varied"
-    "george3_multienv_noincrement"
-
-    "daphne_objectuse_allobjs_multienv"
-    "daphne_objectuse_allobjs"
-    "b.daphne.object_use_mulitenv_pretrained"
-    "b.daphne.object_use_all_easy"
-    "b.daphne.object_use_multienv"
-    "b.daphne.object_use_multienv2"
-
-
- )
-
-for i in "${!POLICIES[@]}"; do
-    POLICY_URI=${POLICIES[$i]}
-
-    echo "Running full sequence eval for policy $POLICY_URI"
-    RANDOM_NUM=$((RANDOM % 1000))
-    IDX="${IDX}_${RANDOM_NUM}"
-    # python3 -m tools.sim \
-    #     sim=navigation \
-    #     run=navigation$IDX \
-    #     policy_uri=wandb://run/$POLICY_URI \
-    #     sim_job.stats_db_uri=wandb://stats/navigation_db \
-    #     device=cpu \
-
-    # python3 -m tools.sim \
-    #     sim=memory \
-    #     run=memory$IDX \
-    #     policy_uri=wandb://run/$POLICY_URI \
-    #     sim_job.stats_db_uri=wandb://stats/memory_db \
-    #     device=cpu \
-
-    python3 -m tools.sim \
-        sim=object_use \
-        run=objectuse$IDX \
-        policy_uri=wandb://run/$POLICY_URI \
-        sim_job.stats_db_uri=wandb://stats/objectuse_db \
-        device=cpu \
-
-
-    python3 -m tools.dashboard +eval_db_uri=wandb://stats/navigation_db run=navigation_db ++dashboard.output_path=s3://softmax-public/policydash/navigation.html \
-
-    python3 -m tools.dashboard +eval_db_uri=wandb://stats/memory_db run=memory_db ++dashboard.output_path=s3://softmax-public/policydash/memory.html \
-
-    python3 -m tools.dashboard +eval_db_uri=wandb://stats/objectuse_db run=objectuse_db ++dashboard.output_path=s3://softmax-public/policydash/objectuse.html \
-=======
   "daveey.dist.2x4"
   "navigation_training:v35"
   "b.daphne.navigation0"
@@ -180,6 +98,5 @@
     policy_uri=wandb://run/$POLICY_URI \
     sim_job.stats_db_uri=wandb://stats/objectuse_db \
     $MAYBE_SMOKE_TEST
->>>>>>> 59f4cbe8
 
 done