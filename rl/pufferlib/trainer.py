--- conflicted
+++ resolved
@@ -17,12 +17,8 @@
 from tqdm import tqdm
 from typing import List, Tuple
 
-<<<<<<< HEAD
 from agent.policy_store import PolicyStore
 from rl.pufferlib.kickstarter import Kickstarter
-from rl.eval.eval_stats_logger import EvalStatsLogger
-=======
->>>>>>> 4cc85711
 from rl.eval.eval_stats_db import EvalStatsDB
 from rl.eval.eval_stats_logger import EvalStatsLogger
 from rl.pufferlib.experience import Experience
@@ -30,11 +26,7 @@
 from rl.pufferlib.trace import save_trace_image
 from rl.pufferlib.trainer_checkpoint import TrainerCheckpoint
 from rl.pufferlib.vecenv import make_vecenv
-<<<<<<< HEAD
-from rl.pufferlib.trace import save_trace_image
-=======
-
->>>>>>> 4cc85711
+
 torch.set_float32_matmul_precision('high')
 
 logger = logging.getLogger("trainer")
@@ -105,11 +97,9 @@
             for k in ["0verview", "env", "losses", "performance", "train"]:
                 wandb_run.define_metric(f"{k}/*", step_metric="train/agent_step")
 
-<<<<<<< HEAD
         self.kickstarter = Kickstarter(self.cfg, self.policy_store, self.vecenv.single_action_space)
-=======
+
         print("Training on device:", self.device)
->>>>>>> 4cc85711
 
     def train(self):
         self.train_start = time.time()
