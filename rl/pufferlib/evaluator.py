--- conflicted
+++ resolved
@@ -32,12 +32,7 @@
             self._baseline_prs = [self._policy_pr]
             self._policy_agent_pct = 0.9
 
-<<<<<<< HEAD
-        self._agents_per_env = cfg.env.game.num_agents 
-        self._total_agents = self._num_envs * self._agents_per_env
-=======
         self._agents_per_env = cfg.env.game.num_agents
->>>>>>> 9731370f
         self._policy_agents_per_env = max(1, int(self._agents_per_env * self._policy_agent_pct))
         self._baseline_agents_per_env = self._agents_per_env - self._policy_agents_per_env
         self._num_envs = self._num_envs // len(self._baseline_prs) * len(self._baseline_prs)
@@ -46,10 +41,7 @@
         logger.info(f'Tournament: Policy Agents: {self._policy_agents_per_env}, ' +
               f'Baseline Agents: {self._baseline_agents_per_env}')
         
-<<<<<<< HEAD
-=======
         self._vecenv = make_vecenv(self._cfg, num_envs=self._num_envs)
->>>>>>> 9731370f
 
         #each index is an agent, and we reshape it into a matrix of num_envs x agents_per_env
         #you can figure out which episode you're in by doing the floor division
